--- conflicted
+++ resolved
@@ -87,14 +87,10 @@
                     waitTime: Duration = OrderRequestAwaitTime): MatcherStatusResponse =
       Await.result(async(m).cancelOrder(sender, assetPair, orderId, timestamp), waitTime)
 
-<<<<<<< HEAD
     def cancelAllOrders(sender: Node, timestamp: Option[Long] = None, waitTime: Duration = OrderRequestAwaitTime): MatcherStatusResponse =
       Await.result(async(m).cancelAllOrders(sender, timestamp), waitTime)
 
-    def cancelOrderWithApiKey(orderId: String, waitTime: Duration = OrderRequestAwaitTime) =
-=======
     def cancelOrderWithApiKey(orderId: String, waitTime: Duration = OrderRequestAwaitTime): MatcherStatusResponse =
->>>>>>> 9251b342
       Await.result(async(m).cancelOrderWithApiKey(orderId), waitTime)
 
     def matcherGet(path: String,
