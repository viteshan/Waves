--- conflicted
+++ resolved
@@ -13,22 +13,17 @@
 import com.wavesplatform.state.ByteStr
 import com.wavesplatform.transaction.assets.exchange.{AssetPair, Order, OrderType}
 import org.scalatest.{BeforeAndAfterAll, CancelAfterFailure, FreeSpec, Matchers}
+import scala.util.Random
 
 class TradersTestSuite extends FreeSpec with Matchers with BeforeAndAfterAll with CancelAfterFailure with NodesFromDocker with ReportingTestName {
 
   override protected def nodeConfigs: Seq[Config] = Configs
 
-<<<<<<< HEAD
   private def matcherNode    = nodes.head
   private def aliceNode      = nodes(1)
   private def bobNode        = nodes(2)
   private val TransactionFee = 300000
-=======
-  private def matcherNode  = nodes.head
-  private def aliceNode    = nodes(1)
-  private def bobNode      = nodes(2)
-  private def orderVersion = (Random.nextInt(2) + 1).toByte
->>>>>>> 6c10c131
+  private def orderVersion   = (Random.nextInt(2) + 1).toByte
 
   "Verifications of tricky ordering cases" - {
     // Alice issues new asset
