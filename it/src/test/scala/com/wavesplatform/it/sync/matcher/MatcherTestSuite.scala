package com.wavesplatform.it.sync.matcher

import com.typesafe.config.Config
import com.wavesplatform.it.api.SyncHttpApi._
import com.wavesplatform.it.api.SyncMatcherHttpApi._
import com.wavesplatform.it.api.{AssetDecimalsInfo, LevelResponse}
import com.wavesplatform.it.matcher.MatcherSuiteBase
import com.wavesplatform.it.sync._
import com.wavesplatform.it.sync.matcher.config.MatcherDefaultConfig._
import com.wavesplatform.it.util._
import com.wavesplatform.state.ByteStr
import com.wavesplatform.transaction.assets.exchange.OrderType._
import com.wavesplatform.transaction.assets.exchange.{AssetPair, _}

import scala.concurrent.duration._
import scala.util.Random

class MatcherTestSuite extends MatcherSuiteBase {
  private val aliceSellAmount                     = 500
  private val exTxFee                             = 300000
  private val amountAssetName                     = "AliceCoin"
  private val AssetQuantity                       = 1000
  private val aliceCoinDecimals: Byte             = 0
  override protected def nodeConfigs: Seq[Config] = Configs

  private def orderVersion = (Random.nextInt(2) + 1).toByte

  "Check cross ordering between Alice and Bob" - {
    // Alice issues new asset
    val aliceAsset = aliceNode
      .issue(aliceAcc.address, amountAssetName, "AliceCoin for matcher's tests", AssetQuantity, aliceCoinDecimals, reissuable = false, issueFee, 2)
      .id
    nodes.waitForHeightAriseAndTxPresent(aliceAsset)

    val aliceWavesPair = AssetPair(ByteStr.decodeBase58(aliceAsset).toOption, None)

    val order1         = matcherNode.prepareOrder(aliceAcc, aliceWavesPair, SELL, aliceSellAmount, 2000.waves, orderVersion, 2.minutes)
    val order1Response = matcherNode.placeOrder(order1)

    "can't place an order with the same timestamp" in {
      val rawOrder2 = order1 match {
        case x: OrderV1 => x.copy(amount = x.amount + 1)
        case x: OrderV2 => x.copy(amount = x.amount + 1)
      }

      val order2 = Order.sign(rawOrder2, aliceAcc)
      matcherNode.expectIncorrectOrderPlacement(order2, 400, "OrderRejected") shouldBe true
    }

    "assert addresses balances" in {
<<<<<<< HEAD
      aliceNode.assertAssetBalance(aliceAcc.address, aliceAsset, AssetQuantity)
      matcherNode.assertAssetBalance(matcherAcc.address, aliceAsset, 0)
      bobNode.assertAssetBalance(bobAcc.address, aliceAsset, 0)
=======
      matcherNode.assertAssetBalance(aliceNode.address, aliceAsset, AssetQuantity)
      matcherNode.assertAssetBalance(matcherNode.address, aliceAsset, 0)
      matcherNode.assertAssetBalance(bobNode.address, aliceAsset, 0)
>>>>>>> 7e15ef32
    }

    "matcher should respond with Public key" in {
      matcherNode.matcherGet("/matcher").getResponseBody.stripPrefix("\"").stripSuffix("\"") shouldBe matcherNode.publicKeyStr
    }

    "get opened trading markets" in {
      val openMarkets = matcherNode.tradingMarkets()
      openMarkets.markets.size shouldBe 1
      val markets = openMarkets.markets.head

      markets.amountAssetName shouldBe amountAssetName
      markets.amountAssetInfo shouldBe Some(AssetDecimalsInfo(aliceCoinDecimals))

      markets.priceAssetName shouldBe "WAVES"
      markets.priceAssetInfo shouldBe Some(AssetDecimalsInfo(8))
    }

    "sell order could be placed correctly" - {
      "alice places sell order" in {
        order1Response.status shouldBe "OrderAccepted"

        // Alice checks that the order in order book
        matcherNode.waitOrderStatus(aliceWavesPair, order1Response.message.id, "Accepted")

        // Alice check that order is correct
        val orders = matcherNode.orderBook(aliceWavesPair)
        orders.asks.head.amount shouldBe aliceSellAmount
        orders.asks.head.price shouldBe 2000.waves
      }

      "frozen amount should be listed via matcherBalance REST endpoint" in {
        matcherNode.reservedBalance(aliceAcc) shouldBe Map(aliceAsset -> aliceSellAmount)

        matcherNode.reservedBalance(bobAcc) shouldBe Map()
      }

      "and should be listed by trader's publiс key via REST" in {
        matcherNode.fullOrderHistory(aliceAcc).map(_.id) should contain(order1Response.message.id)
      }

      "and should match with buy order" in {
<<<<<<< HEAD
        val bobBalance     = bobNode.accountBalances(bobAcc.address)._1
        val matcherBalance = matcherNode.accountBalances(matcherNode.address)._1
        val aliceBalance   = aliceNode.accountBalances(aliceAcc.address)._1
=======
        val bobBalance     = matcherNode.accountBalances(bobNode.address)._1
        val matcherBalance = matcherNode.accountBalances(matcherNode.address)._1
        val aliceBalance   = matcherNode.accountBalances(aliceNode.address)._1
>>>>>>> 7e15ef32

        // Bob places a buy order
        val order2 = matcherNode.placeOrder(bobAcc, aliceWavesPair, BUY, 200, 2.waves * Order.PriceConstant, orderVersion)
        order2.status shouldBe "OrderAccepted"

        matcherNode.waitOrderStatus(aliceWavesPair, order1Response.message.id, "PartiallyFilled")
        matcherNode.waitOrderStatus(aliceWavesPair, order2.message.id, "Filled")

        matcherNode.orderHistoryByPair(bobAcc, aliceWavesPair).map(_.id) should contain(order2.message.id)
        matcherNode.fullOrderHistory(bobAcc).map(_.id) should contain(order2.message.id)

        matcherNode.waitOrderInBlockchain(order2.message.id)

        // Bob checks that asset on his balance
<<<<<<< HEAD
        bobNode.assertAssetBalance(bobAcc.address, aliceAsset, 200)
=======
        matcherNode.assertAssetBalance(bobNode.address, aliceAsset, 200)
>>>>>>> 7e15ef32

        // Alice checks that part of her order still in the order book
        val orders = matcherNode.orderBook(aliceWavesPair)
        orders.asks.head.amount shouldBe 300
        orders.asks.head.price shouldBe 2000.waves

        // Alice checks that she sold some assets
<<<<<<< HEAD
        aliceNode.assertAssetBalance(aliceAcc.address, aliceAsset, 800)

        // Bob checks that he spent some Waves
        val updatedBobBalance = bobNode.accountBalances(bobAcc.address)._1
        updatedBobBalance shouldBe (bobBalance - 2000 * 200 - matcherFee)

        // Alice checks that she received some Waves
        val updatedAliceBalance = aliceNode.accountBalances(aliceAcc.address)._1
=======
        matcherNode.assertAssetBalance(aliceNode.address, aliceAsset, 800)

        // Bob checks that he spent some Waves
        val updatedBobBalance = matcherNode.accountBalances(bobNode.address)._1
        updatedBobBalance shouldBe (bobBalance - 2000 * 200 - matcherFee)

        // Alice checks that she received some Waves
        val updatedAliceBalance = matcherNode.accountBalances(aliceNode.address)._1
>>>>>>> 7e15ef32
        updatedAliceBalance shouldBe (aliceBalance + 2000 * 200 - (matcherFee * 200.0 / 500.0).toLong)

        // Matcher checks that it earn fees
        val updatedMatcherBalance = matcherNode.accountBalances(matcherNode.address)._1
        updatedMatcherBalance shouldBe (matcherBalance + matcherFee + (matcherFee * 200.0 / 500.0).toLong - exTxFee)
      }

      "request activeOnly orders" in {
        val aliceOrders = matcherNode.activeOrderHistory(aliceAcc)
        aliceOrders.map(_.id) shouldBe Seq(order1Response.message.id)
        val bobOrders = matcherNode.activeOrderHistory(bobAcc)
        bobOrders.map(_.id) shouldBe Seq()
      }

      "submitting sell orders should check availability of asset" in {
        // Bob trying to place order on more assets than he has - order rejected
        val badOrder = matcherNode.prepareOrder(bobAcc, aliceWavesPair, SELL, 300, 1900.waves, orderVersion)
        matcherNode.expectIncorrectOrderPlacement(badOrder, 400, "OrderRejected") should be(true)

        // Bob places order on available amount of assets - order accepted
        val order3 = matcherNode.placeOrder(bobAcc, aliceWavesPair, SELL, 150, 1900.waves, orderVersion)
        matcherNode.waitOrderStatus(aliceWavesPair, order3.message.id, "Accepted")

        // Bob checks that the order in the order book
        val orders = matcherNode.orderBook(aliceWavesPair)
        orders.asks should contain(LevelResponse(150, 1900.waves))
      }

      "buy order should match on few price levels" in {
        val matcherBalance = matcherNode.accountBalances(matcherNode.address)._1
<<<<<<< HEAD
        val aliceBalance   = aliceNode.accountBalances(aliceAcc.address)._1
        val bobBalance     = bobNode.accountBalances(bobAcc.address)._1
=======
        val aliceBalance   = matcherNode.accountBalances(aliceNode.address)._1
        val bobBalance     = matcherNode.accountBalances(bobNode.address)._1
>>>>>>> 7e15ef32

        // Alice places a buy order
        val order4 = matcherNode.placeOrder(aliceAcc, aliceWavesPair, BUY, 350, (21.waves / 10.0 * Order.PriceConstant).toLong, orderVersion)
        order4.status should be("OrderAccepted")

        // Where were 2 sells that should fulfill placed order
        matcherNode.waitOrderStatus(aliceWavesPair, order4.message.id, "Filled")

        // Check balances
<<<<<<< HEAD
        nodes.waitForHeightArise()
        aliceNode.assertAssetBalance(aliceAcc.address, aliceAsset, 950)
        bobNode.assertAssetBalance(bobAcc.address, aliceAsset, 50)
=======
        matcherNode.waitOrderInBlockchain(order4.message.id)
        matcherNode.assertAssetBalance(aliceNode.address, aliceAsset, 950)
        matcherNode.assertAssetBalance(bobNode.address, aliceAsset, 50)
>>>>>>> 7e15ef32

        val updatedMatcherBalance = matcherNode.accountBalances(matcherNode.address)._1
        updatedMatcherBalance should be(
          matcherBalance - 2 * exTxFee + matcherFee + (matcherFee * 150.0 / 350.0).toLong + (matcherFee * 200.0 / 350.0).toLong + (matcherFee * 200.0 / 500.0).toLong)

<<<<<<< HEAD
        val updatedBobBalance = bobNode.accountBalances(bobAcc.address)._1
        updatedBobBalance should be(bobBalance - matcherFee + 150 * 1900)

        val updatedAliceBalance = aliceNode.accountBalances(aliceAcc.address)._1
=======
        val updatedBobBalance = matcherNode.accountBalances(bobNode.address)._1
        updatedBobBalance should be(bobBalance - matcherFee + 150 * 1900)

        val updatedAliceBalance = matcherNode.accountBalances(aliceNode.address)._1
>>>>>>> 7e15ef32
        updatedAliceBalance should be(
          aliceBalance - (matcherFee * 200.0 / 350.0).toLong - (matcherFee * 150.0 / 350.0).toLong - (matcherFee * 200.0 / 500.0).toLong - 1900 * 150)
      }

      "order could be canceled and resubmitted again" in {
        // Alice cancels the very first order (100 left)
        val status1 = matcherNode.cancelOrder(aliceAcc, aliceWavesPair, order1Response.message.id)
        status1.status should be("OrderCanceled")

        // Alice checks that the order book is empty
        val orders1 = matcherNode.orderBook(aliceWavesPair)
        orders1.asks.size should be(0)
        orders1.bids.size should be(0)

        // Alice places a new sell order on 100
        val order4 = matcherNode.placeOrder(aliceAcc, aliceWavesPair, SELL, 100, 2000.waves, orderVersion)
        order4.status should be("OrderAccepted")

        // Alice checks that the order is in the order book
        val orders2 = matcherNode.orderBook(aliceWavesPair)
        orders2.asks should contain(LevelResponse(100, 2000.waves))
      }

      "buy order should execute all open orders and put remaining in order book" in {
        val matcherBalance = matcherNode.accountBalances(matcherNode.address)._1
<<<<<<< HEAD
        val aliceBalance   = aliceNode.accountBalances(aliceAcc.address)._1
        val bobBalance     = bobNode.accountBalances(bobAcc.address)._1

        // Bob places buy order on amount bigger then left in sell orders
        val order5 = matcherNode.placeOrder(bobAcc, aliceWavesPair, BUY, 130, 2000.waves, orderVersion)
        order5.status should be("OrderAccepted")
=======
        val aliceBalance   = matcherNode.accountBalances(aliceNode.address)._1
        val bobBalance     = matcherNode.accountBalances(bobNode.address)._1

        // Bob places buy order on amount bigger then left in sell orders
        val order5 = matcherNode.placeOrder(bobNode, aliceWavesPair, BUY, 130, 2000.waves)
>>>>>>> 7e15ef32

        // Check that the order is partially filled
        matcherNode.waitOrderStatus(aliceWavesPair, order5.message.id, "PartiallyFilled")

        // Check that remaining part of the order is in the order book
        val orders = matcherNode.orderBook(aliceWavesPair)
        orders.bids should contain(LevelResponse(30, 2000.waves))

        // Check balances
<<<<<<< HEAD
        nodes.waitForHeightArise()
        aliceNode.assertAssetBalance(aliceAcc.address, aliceAsset, 850)
        bobNode.assertAssetBalance(bobAcc.address, aliceAsset, 150)
=======
        matcherNode.waitOrderInBlockchain(order5.message.id)
        matcherNode.assertAssetBalance(aliceNode.address, aliceAsset, 850)
        matcherNode.assertAssetBalance(bobNode.address, aliceAsset, 150)
>>>>>>> 7e15ef32

        val updatedMatcherBalance = matcherNode.accountBalances(matcherNode.address)._1
        updatedMatcherBalance should be(matcherBalance - exTxFee + matcherFee + (matcherFee * 100.0 / 130.0).toLong)

<<<<<<< HEAD
        val updatedBobBalance = bobNode.accountBalances(bobAcc.address)._1
        updatedBobBalance should be(bobBalance - (matcherFee * 100.0 / 130.0).toLong - 100 * 2000)

        val updatedAliceBalance = aliceNode.accountBalances(aliceAcc.address)._1
=======
        val updatedBobBalance = matcherNode.accountBalances(bobNode.address)._1
        updatedBobBalance should be(bobBalance - (matcherFee * 100.0 / 130.0).toLong - 100 * 2000)

        val updatedAliceBalance = matcherNode.accountBalances(aliceNode.address)._1
>>>>>>> 7e15ef32
        updatedAliceBalance should be(aliceBalance - matcherFee + 2000 * 100)
      }

      "market status" in {
        val resp = matcherNode.marketStatus(aliceWavesPair)

        resp.lastPrice shouldBe Some(2000.waves)
        resp.lastSide shouldBe Some("buy") // Same type as order5
        resp.bid shouldBe Some(2000.waves)
        resp.bidAmount shouldBe Some(30)
        resp.ask shouldBe None
        resp.askAmount shouldBe None
      }

      "request order book for blacklisted pair" in {
        val f = matcherNode.matcherGetStatusCode(s"/matcher/orderbook/$ForbiddenAssetId/WAVES", 404)
        f.message shouldBe s"Invalid Asset ID: $ForbiddenAssetId"
      }

      "should consider UTX pool when checking the balance" in {
        // Bob issues new asset
        val bobAssetQuantity = 10000
        val bobAssetName     = "BobCoin"
        val bobAsset         = bobNode.issue(bobAcc.address, bobAssetName, "Bob's asset", bobAssetQuantity, 0, reissuable = false, issueFee, 2).id
        matcherNode.waitForTransaction(bobAsset)

<<<<<<< HEAD
        matcherNode.assertAssetBalance(aliceAcc.address, bobAsset, 0)
        matcherNode.assertAssetBalance(matcherAcc.address, bobAsset, 0)
        matcherNode.assertAssetBalance(bobAcc.address, bobAsset, bobAssetQuantity)
=======
        matcherNode.assertAssetBalance(aliceNode.address, bobAsset, 0)
        matcherNode.assertAssetBalance(matcherNode.address, bobAsset, 0)
        matcherNode.assertAssetBalance(bobNode.address, bobAsset, bobAssetQuantity)
>>>>>>> 7e15ef32
        val bobWavesPair = AssetPair(ByteStr.decodeBase58(bobAsset).toOption, None)

        def bobOrder = matcherNode.prepareOrder(bobAcc, bobWavesPair, SELL, bobAssetQuantity, 1.waves, orderVersion)

        val order6 = matcherNode.placeOrder(bobOrder)
        matcherNode.waitOrderStatus(bobWavesPair, order6.message.id, "Accepted")

        // Alice wants to buy all Bob's assets for 1 Wave
<<<<<<< HEAD
        val order7 = matcherNode.placeOrder(aliceAcc, bobWavesPair, BUY, bobAssetQuantity, 1.waves, orderVersion)
=======
        val order7 = matcherNode.placeOrder(aliceNode, bobWavesPair, BUY, bobAssetQuantity, 1.waves)
>>>>>>> 7e15ef32
        matcherNode.waitOrderStatus(bobWavesPair, order7.message.id, "Filled")

        // Bob tries to do the same operation, but at now he have no assets
        matcherNode.expectIncorrectOrderPlacement(bobOrder, 400, "OrderRejected")
      }

      "trader can buy waves for assets with order without having waves" in {
        // Bob issues new asset
        val bobAssetQuantity = 10000
        val bobAssetName     = "BobCoin2"
        val bobAsset         = bobNode.issue(bobAcc.address, bobAssetName, "Bob's asset", bobAssetQuantity, 0, reissuable = false, issueFee, 2).id
        nodes.waitForHeightAriseAndTxPresent(bobAsset)

        val bobWavesPair = AssetPair(
          amountAsset = ByteStr.decodeBase58(bobAsset).toOption,
          priceAsset = None
        )

<<<<<<< HEAD
        aliceNode.assertAssetBalance(aliceAcc.address, bobAsset, 0)
        matcherNode.assertAssetBalance(matcherAcc.address, bobAsset, 0)
        bobNode.assertAssetBalance(bobAcc.address, bobAsset, bobAssetQuantity)
=======
        matcherNode.assertAssetBalance(aliceNode.address, bobAsset, 0)
        matcherNode.assertAssetBalance(matcherNode.address, bobAsset, 0)
        matcherNode.assertAssetBalance(bobNode.address, bobAsset, bobAssetQuantity)
>>>>>>> 7e15ef32

        // Bob wants to sell all own assets for 1 Wave
        def bobOrder = matcherNode.prepareOrder(bobAcc, bobWavesPair, SELL, bobAssetQuantity, 1.waves * Order.PriceConstant, orderVersion)

        val order8 = matcherNode.placeOrder(bobOrder)
        matcherNode.waitOrderStatus(bobWavesPair, order8.message.id, "Accepted")

        // Bob moves all waves to Alice
        val h1              = matcherNode.height
        val bobBalance      = matcherNode.accountBalances(bobAcc.address)._1
        val transferAmount  = bobBalance - minFee
        val transferAliceId = bobNode.transfer(bobAcc.address, aliceAcc.address, transferAmount, minFee, None, None, 2).id
        nodes.waitForHeightAriseAndTxPresent(transferAliceId)

        matcherNode.accountBalances(bobAcc.address)._1 shouldBe 0

        // Order should stay accepted
        matcherNode.waitForHeight(h1 + 5, 2.minutes)
        matcherNode.waitOrderStatus(bobWavesPair, order8.message.id, "Accepted")

        // Cleanup
<<<<<<< HEAD
        nodes.waitForHeightArise()
        matcherNode.cancelOrder(bobAcc, bobWavesPair, order8.message.id).status should be("OrderCanceled")

        val transferBobId = aliceNode.transfer(aliceAcc.address, bobAcc.address, transferAmount, minFee, None, None, 2).id
=======
        matcherNode.cancelOrder(bobNode, bobWavesPair, order8.message.id).status should be("OrderCanceled")
        val transferBobId = aliceNode.transfer(aliceNode.address, bobNode.address, transferAmount, TransactionFee, None, None).id
>>>>>>> 7e15ef32
        nodes.waitForHeightAriseAndTxPresent(transferBobId)
      }
    }
  }
}<|MERGE_RESOLUTION|>--- conflicted
+++ resolved
@@ -48,15 +48,9 @@
     }
 
     "assert addresses balances" in {
-<<<<<<< HEAD
       aliceNode.assertAssetBalance(aliceAcc.address, aliceAsset, AssetQuantity)
       matcherNode.assertAssetBalance(matcherAcc.address, aliceAsset, 0)
       bobNode.assertAssetBalance(bobAcc.address, aliceAsset, 0)
-=======
-      matcherNode.assertAssetBalance(aliceNode.address, aliceAsset, AssetQuantity)
-      matcherNode.assertAssetBalance(matcherNode.address, aliceAsset, 0)
-      matcherNode.assertAssetBalance(bobNode.address, aliceAsset, 0)
->>>>>>> 7e15ef32
     }
 
     "matcher should respond with Public key" in {
@@ -99,15 +93,9 @@
       }
 
       "and should match with buy order" in {
-<<<<<<< HEAD
-        val bobBalance     = bobNode.accountBalances(bobAcc.address)._1
+        val bobBalance     = matcherNode.accountBalances(bobAcc.address)._1
         val matcherBalance = matcherNode.accountBalances(matcherNode.address)._1
-        val aliceBalance   = aliceNode.accountBalances(aliceAcc.address)._1
-=======
-        val bobBalance     = matcherNode.accountBalances(bobNode.address)._1
-        val matcherBalance = matcherNode.accountBalances(matcherNode.address)._1
-        val aliceBalance   = matcherNode.accountBalances(aliceNode.address)._1
->>>>>>> 7e15ef32
+        val aliceBalance   = matcherNode.accountBalances(aliceAcc.address)._1
 
         // Bob places a buy order
         val order2 = matcherNode.placeOrder(bobAcc, aliceWavesPair, BUY, 200, 2.waves * Order.PriceConstant, orderVersion)
@@ -122,11 +110,7 @@
         matcherNode.waitOrderInBlockchain(order2.message.id)
 
         // Bob checks that asset on his balance
-<<<<<<< HEAD
-        bobNode.assertAssetBalance(bobAcc.address, aliceAsset, 200)
-=======
-        matcherNode.assertAssetBalance(bobNode.address, aliceAsset, 200)
->>>>>>> 7e15ef32
+        matcherNode.assertAssetBalance(bobAcc.address, aliceAsset, 200)
 
         // Alice checks that part of her order still in the order book
         val orders = matcherNode.orderBook(aliceWavesPair)
@@ -134,25 +118,14 @@
         orders.asks.head.price shouldBe 2000.waves
 
         // Alice checks that she sold some assets
-<<<<<<< HEAD
-        aliceNode.assertAssetBalance(aliceAcc.address, aliceAsset, 800)
+        matcherNode.assertAssetBalance(aliceAcc.address, aliceAsset, 800)
 
         // Bob checks that he spent some Waves
-        val updatedBobBalance = bobNode.accountBalances(bobAcc.address)._1
+        val updatedBobBalance = matcherNode.accountBalances(bobAcc.address)._1
         updatedBobBalance shouldBe (bobBalance - 2000 * 200 - matcherFee)
 
         // Alice checks that she received some Waves
-        val updatedAliceBalance = aliceNode.accountBalances(aliceAcc.address)._1
-=======
-        matcherNode.assertAssetBalance(aliceNode.address, aliceAsset, 800)
-
-        // Bob checks that he spent some Waves
-        val updatedBobBalance = matcherNode.accountBalances(bobNode.address)._1
-        updatedBobBalance shouldBe (bobBalance - 2000 * 200 - matcherFee)
-
-        // Alice checks that she received some Waves
-        val updatedAliceBalance = matcherNode.accountBalances(aliceNode.address)._1
->>>>>>> 7e15ef32
+        val updatedAliceBalance = matcherNode.accountBalances(aliceAcc.address)._1
         updatedAliceBalance shouldBe (aliceBalance + 2000 * 200 - (matcherFee * 200.0 / 500.0).toLong)
 
         // Matcher checks that it earn fees
@@ -183,13 +156,8 @@
 
       "buy order should match on few price levels" in {
         val matcherBalance = matcherNode.accountBalances(matcherNode.address)._1
-<<<<<<< HEAD
-        val aliceBalance   = aliceNode.accountBalances(aliceAcc.address)._1
-        val bobBalance     = bobNode.accountBalances(bobAcc.address)._1
-=======
-        val aliceBalance   = matcherNode.accountBalances(aliceNode.address)._1
-        val bobBalance     = matcherNode.accountBalances(bobNode.address)._1
->>>>>>> 7e15ef32
+        val aliceBalance   = matcherNode.accountBalances(aliceAcc.address)._1
+        val bobBalance     = matcherNode.accountBalances(bobAcc.address)._1
 
         // Alice places a buy order
         val order4 = matcherNode.placeOrder(aliceAcc, aliceWavesPair, BUY, 350, (21.waves / 10.0 * Order.PriceConstant).toLong, orderVersion)
@@ -199,31 +167,18 @@
         matcherNode.waitOrderStatus(aliceWavesPair, order4.message.id, "Filled")
 
         // Check balances
-<<<<<<< HEAD
-        nodes.waitForHeightArise()
-        aliceNode.assertAssetBalance(aliceAcc.address, aliceAsset, 950)
-        bobNode.assertAssetBalance(bobAcc.address, aliceAsset, 50)
-=======
         matcherNode.waitOrderInBlockchain(order4.message.id)
-        matcherNode.assertAssetBalance(aliceNode.address, aliceAsset, 950)
-        matcherNode.assertAssetBalance(bobNode.address, aliceAsset, 50)
->>>>>>> 7e15ef32
+        matcherNode.assertAssetBalance(aliceAcc.address, aliceAsset, 950)
+        matcherNode.assertAssetBalance(bobAcc.address, aliceAsset, 50)
 
         val updatedMatcherBalance = matcherNode.accountBalances(matcherNode.address)._1
         updatedMatcherBalance should be(
           matcherBalance - 2 * exTxFee + matcherFee + (matcherFee * 150.0 / 350.0).toLong + (matcherFee * 200.0 / 350.0).toLong + (matcherFee * 200.0 / 500.0).toLong)
 
-<<<<<<< HEAD
-        val updatedBobBalance = bobNode.accountBalances(bobAcc.address)._1
+        val updatedBobBalance = matcherNode.accountBalances(bobAcc.address)._1
         updatedBobBalance should be(bobBalance - matcherFee + 150 * 1900)
 
-        val updatedAliceBalance = aliceNode.accountBalances(aliceAcc.address)._1
-=======
-        val updatedBobBalance = matcherNode.accountBalances(bobNode.address)._1
-        updatedBobBalance should be(bobBalance - matcherFee + 150 * 1900)
-
-        val updatedAliceBalance = matcherNode.accountBalances(aliceNode.address)._1
->>>>>>> 7e15ef32
+        val updatedAliceBalance = matcherNode.accountBalances(aliceAcc.address)._1
         updatedAliceBalance should be(
           aliceBalance - (matcherFee * 200.0 / 350.0).toLong - (matcherFee * 150.0 / 350.0).toLong - (matcherFee * 200.0 / 500.0).toLong - 1900 * 150)
       }
@@ -249,20 +204,11 @@
 
       "buy order should execute all open orders and put remaining in order book" in {
         val matcherBalance = matcherNode.accountBalances(matcherNode.address)._1
-<<<<<<< HEAD
-        val aliceBalance   = aliceNode.accountBalances(aliceAcc.address)._1
-        val bobBalance     = bobNode.accountBalances(bobAcc.address)._1
+        val aliceBalance   = matcherNode.accountBalances(aliceAcc.address)._1
+        val bobBalance     = matcherNode.accountBalances(bobAcc.address)._1
 
         // Bob places buy order on amount bigger then left in sell orders
         val order5 = matcherNode.placeOrder(bobAcc, aliceWavesPair, BUY, 130, 2000.waves, orderVersion)
-        order5.status should be("OrderAccepted")
-=======
-        val aliceBalance   = matcherNode.accountBalances(aliceNode.address)._1
-        val bobBalance     = matcherNode.accountBalances(bobNode.address)._1
-
-        // Bob places buy order on amount bigger then left in sell orders
-        val order5 = matcherNode.placeOrder(bobNode, aliceWavesPair, BUY, 130, 2000.waves)
->>>>>>> 7e15ef32
 
         // Check that the order is partially filled
         matcherNode.waitOrderStatus(aliceWavesPair, order5.message.id, "PartiallyFilled")
@@ -272,30 +218,17 @@
         orders.bids should contain(LevelResponse(30, 2000.waves))
 
         // Check balances
-<<<<<<< HEAD
-        nodes.waitForHeightArise()
-        aliceNode.assertAssetBalance(aliceAcc.address, aliceAsset, 850)
-        bobNode.assertAssetBalance(bobAcc.address, aliceAsset, 150)
-=======
         matcherNode.waitOrderInBlockchain(order5.message.id)
-        matcherNode.assertAssetBalance(aliceNode.address, aliceAsset, 850)
-        matcherNode.assertAssetBalance(bobNode.address, aliceAsset, 150)
->>>>>>> 7e15ef32
+        matcherNode.assertAssetBalance(aliceAcc.address, aliceAsset, 850)
+        matcherNode.assertAssetBalance(bobAcc.address, aliceAsset, 150)
 
         val updatedMatcherBalance = matcherNode.accountBalances(matcherNode.address)._1
         updatedMatcherBalance should be(matcherBalance - exTxFee + matcherFee + (matcherFee * 100.0 / 130.0).toLong)
 
-<<<<<<< HEAD
-        val updatedBobBalance = bobNode.accountBalances(bobAcc.address)._1
+        val updatedBobBalance = matcherNode.accountBalances(bobAcc.address)._1
         updatedBobBalance should be(bobBalance - (matcherFee * 100.0 / 130.0).toLong - 100 * 2000)
 
-        val updatedAliceBalance = aliceNode.accountBalances(aliceAcc.address)._1
-=======
-        val updatedBobBalance = matcherNode.accountBalances(bobNode.address)._1
-        updatedBobBalance should be(bobBalance - (matcherFee * 100.0 / 130.0).toLong - 100 * 2000)
-
-        val updatedAliceBalance = matcherNode.accountBalances(aliceNode.address)._1
->>>>>>> 7e15ef32
+        val updatedAliceBalance = matcherNode.accountBalances(aliceAcc.address)._1
         updatedAliceBalance should be(aliceBalance - matcherFee + 2000 * 100)
       }
 
@@ -322,15 +255,9 @@
         val bobAsset         = bobNode.issue(bobAcc.address, bobAssetName, "Bob's asset", bobAssetQuantity, 0, reissuable = false, issueFee, 2).id
         matcherNode.waitForTransaction(bobAsset)
 
-<<<<<<< HEAD
         matcherNode.assertAssetBalance(aliceAcc.address, bobAsset, 0)
         matcherNode.assertAssetBalance(matcherAcc.address, bobAsset, 0)
         matcherNode.assertAssetBalance(bobAcc.address, bobAsset, bobAssetQuantity)
-=======
-        matcherNode.assertAssetBalance(aliceNode.address, bobAsset, 0)
-        matcherNode.assertAssetBalance(matcherNode.address, bobAsset, 0)
-        matcherNode.assertAssetBalance(bobNode.address, bobAsset, bobAssetQuantity)
->>>>>>> 7e15ef32
         val bobWavesPair = AssetPair(ByteStr.decodeBase58(bobAsset).toOption, None)
 
         def bobOrder = matcherNode.prepareOrder(bobAcc, bobWavesPair, SELL, bobAssetQuantity, 1.waves, orderVersion)
@@ -339,11 +266,7 @@
         matcherNode.waitOrderStatus(bobWavesPair, order6.message.id, "Accepted")
 
         // Alice wants to buy all Bob's assets for 1 Wave
-<<<<<<< HEAD
         val order7 = matcherNode.placeOrder(aliceAcc, bobWavesPair, BUY, bobAssetQuantity, 1.waves, orderVersion)
-=======
-        val order7 = matcherNode.placeOrder(aliceNode, bobWavesPair, BUY, bobAssetQuantity, 1.waves)
->>>>>>> 7e15ef32
         matcherNode.waitOrderStatus(bobWavesPair, order7.message.id, "Filled")
 
         // Bob tries to do the same operation, but at now he have no assets
@@ -362,15 +285,9 @@
           priceAsset = None
         )
 
-<<<<<<< HEAD
-        aliceNode.assertAssetBalance(aliceAcc.address, bobAsset, 0)
+        matcherNode.assertAssetBalance(aliceAcc.address, bobAsset, 0)
         matcherNode.assertAssetBalance(matcherAcc.address, bobAsset, 0)
-        bobNode.assertAssetBalance(bobAcc.address, bobAsset, bobAssetQuantity)
-=======
-        matcherNode.assertAssetBalance(aliceNode.address, bobAsset, 0)
-        matcherNode.assertAssetBalance(matcherNode.address, bobAsset, 0)
-        matcherNode.assertAssetBalance(bobNode.address, bobAsset, bobAssetQuantity)
->>>>>>> 7e15ef32
+        matcherNode.assertAssetBalance(bobAcc.address, bobAsset, bobAssetQuantity)
 
         // Bob wants to sell all own assets for 1 Wave
         def bobOrder = matcherNode.prepareOrder(bobAcc, bobWavesPair, SELL, bobAssetQuantity, 1.waves * Order.PriceConstant, orderVersion)
@@ -392,15 +309,8 @@
         matcherNode.waitOrderStatus(bobWavesPair, order8.message.id, "Accepted")
 
         // Cleanup
-<<<<<<< HEAD
-        nodes.waitForHeightArise()
         matcherNode.cancelOrder(bobAcc, bobWavesPair, order8.message.id).status should be("OrderCanceled")
-
         val transferBobId = aliceNode.transfer(aliceAcc.address, bobAcc.address, transferAmount, minFee, None, None, 2).id
-=======
-        matcherNode.cancelOrder(bobNode, bobWavesPair, order8.message.id).status should be("OrderCanceled")
-        val transferBobId = aliceNode.transfer(aliceNode.address, bobNode.address, transferAmount, TransactionFee, None, None).id
->>>>>>> 7e15ef32
         nodes.waitForHeightAriseAndTxPresent(transferBobId)
       }
     }
