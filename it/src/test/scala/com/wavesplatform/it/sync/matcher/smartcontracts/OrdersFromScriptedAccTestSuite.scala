package com.wavesplatform.it.sync.matcher.smartcontracts

import com.typesafe.config.{Config, ConfigFactory}
import com.wavesplatform.it.api.SyncHttpApi._
import com.wavesplatform.it.api.SyncMatcherHttpApi._
import com.wavesplatform.it.matcher.MatcherSuiteBase
import com.wavesplatform.it.sync._
import com.wavesplatform.it.util._
import com.wavesplatform.state.{ByteStr, EitherExt2}
import com.wavesplatform.transaction.assets.exchange.{AssetPair, Order, OrderType}
import com.wavesplatform.transaction.smart.SetScriptTransaction
import com.wavesplatform.transaction.smart.script.ScriptCompiler
import play.api.libs.json.JsNumber

import scala.concurrent.duration._

class OrdersFromScriptedAccTestSuite extends MatcherSuiteBase {

  import OrdersFromScriptedAccTestSuite._

  override protected def nodeConfigs: Seq[Config] = updatedConfigs

  private val sDupNames =
    """let x = (let x = 2
      |3)
      |x == 3""".stripMargin

  "issue asset and run test" - {
    // Alice issues new asset
    val aliceAsset =
      aliceNode.issue(aliceAcc.address, "AliceCoin", "AliceCoin for matcher's tests", someAssetAmount, 0, reissuable = false, issueFee, 2).id
    matcherNode.waitForTransaction(aliceAsset)
    val aliceWavesPair = AssetPair(ByteStr.decodeBase58(aliceAsset).toOption, None)

    "setScript at account" in {
      // check assets's balances
      matcherNode.assertAssetBalance(aliceAcc.address, aliceAsset, someAssetAmount)
      matcherNode.assertAssetBalance(matcherAcc.address, aliceAsset, 0)

      withClue("mining was too fast, can't continue") {
        matcherNode.height shouldBe <(ActivationHeight)
      }

      withClue("duplicate names in contracts are denied") {
        val setScriptTransaction = SetScriptTransaction
<<<<<<< HEAD
          .selfSigned(
            SetScriptTransaction.supportedVersions.head,
            bobAcc,
            Some(ScriptCompiler(sDupNames, isAssetScript = false).explicitGet()._1),
            0.014.waves,
            System.currentTimeMillis()
          )
          .right
          .get
=======
          .selfSigned(SetScriptTransaction.supportedVersions.head,
                      bobAcc,
                      Some(ScriptCompiler(sDupNames).explicitGet()._1),
                      0.014.waves,
                      System.currentTimeMillis())
          .explicitGet()
>>>>>>> 0b95af9b

        assertBadRequestAndResponse(
          matcherNode
            .signedBroadcast(setScriptTransaction.json() + ("type" -> JsNumber(SetScriptTransaction.typeId.toInt)))
            .id,
          "VarNames: duplicate variable names are temporarily denied:"
        )
      }

      setContract(Some("true"), bobAcc)
    }

    "trading is deprecated" in {
      assertBadRequestAndResponse(
        matcherNode.placeOrder(bobAcc, aliceWavesPair, OrderType.BUY, 500, 2.waves * Order.PriceConstant, smartTradeFee, version = 2, 10.minutes),
        "Trading on scripted account isn't allowed yet."
      )
    }

    "invalid setScript at account" in {
      matcherNode.waitForHeight(ActivationHeight, 3.minutes)
      setContract(Some("true && (height > 0)"), bobAcc)
      assertBadRequestAndResponse(
        matcherNode.placeOrder(bobAcc, aliceWavesPair, OrderType.BUY, 500, 2.waves * Order.PriceConstant, smartTradeFee, version = 2, 10.minutes),
        "height is inaccessible when running script on matcher"
      )
    }

    "scripted account can trade once SmartAccountTrading is activated" in {
      setContract(Some(sDupNames), bobAcc)
      val bobOrder =
        matcherNode.placeOrder(bobAcc, aliceWavesPair, OrderType.BUY, 500, 2.waves * Order.PriceConstant, smartTradeFee, version = 2, 10.minutes)
      bobOrder.status shouldBe "OrderAccepted"
    }

    "can trade from non-scripted account" in {
      // Alice places sell order
      val aliceOrder =
        matcherNode.placeOrder(aliceAcc, aliceWavesPair, OrderType.SELL, 500, 2.waves * Order.PriceConstant, matcherFee, version = 1, 10.minutes)

      aliceOrder.status shouldBe "OrderAccepted"

      val orderId = aliceOrder.message.id
      // Alice checks that the order in order book
      matcherNode.waitOrderStatus(aliceWavesPair, orderId, "Filled")
      matcherNode.fullOrderHistory(aliceAcc).head.status shouldBe "Filled"
    }
  }
}

object OrdersFromScriptedAccTestSuite {
  val ActivationHeight = 22

  import com.wavesplatform.it.sync.matcher.config.MatcherDefaultConfig._

  private val matcherConfig = ConfigFactory.parseString(s"""
                                                           |waves {
                                                           |  blockchain.custom.functionality.pre-activated-features = { 10 = $ActivationHeight }
                                                           |}""".stripMargin)

  private val updatedConfigs: Seq[Config] = Configs.map(matcherConfig.withFallback(_))
}<|MERGE_RESOLUTION|>--- conflicted
+++ resolved
@@ -43,7 +43,6 @@
 
       withClue("duplicate names in contracts are denied") {
         val setScriptTransaction = SetScriptTransaction
-<<<<<<< HEAD
           .selfSigned(
             SetScriptTransaction.supportedVersions.head,
             bobAcc,
@@ -51,16 +50,7 @@
             0.014.waves,
             System.currentTimeMillis()
           )
-          .right
-          .get
-=======
-          .selfSigned(SetScriptTransaction.supportedVersions.head,
-                      bobAcc,
-                      Some(ScriptCompiler(sDupNames).explicitGet()._1),
-                      0.014.waves,
-                      System.currentTimeMillis())
           .explicitGet()
->>>>>>> 0b95af9b
 
         assertBadRequestAndResponse(
           matcherNode
