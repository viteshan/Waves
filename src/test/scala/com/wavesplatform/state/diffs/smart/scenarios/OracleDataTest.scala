--- conflicted
+++ resolved
@@ -41,16 +41,10 @@
                                    |   let txId = extract(getTransactionById(t.id)).bodyBytes == base64'${ByteStr(dataTransaction.bodyBytes.apply()).base64}'
                                    |   let txHeightId = extract(transactionHeightById(t.id)) > 0
                                    |   txId && txHeightId
-<<<<<<< HEAD
                                    | case t : CreateAliasTransaction => true
                                    | case other =>
                                    |   let oracle = Alias("${alias.name}")
-                                   |   let long = extract(getLong(oracle,"${long.key}")) == ${long.value}
-=======
-                                   |  case other =>
-                                   |   let oracle = Address(base58'${oracle.address}')
                                    |   let long = extract(getInteger(oracle,"${long.key}")) == ${long.value}
->>>>>>> 2fc6113b
                                    |   let bool = extract(getBoolean(oracle,"${bool.key}")) == ${bool.value}
                                    |   let bin = extract(getBinary(oracle,"${bin.key}")) == base58'${bin.value.base58}'
                                    |   let str = extract(getString(oracle,"${str.key}")) == "${str.value}"
