--- conflicted
+++ resolved
@@ -10,12 +10,8 @@
 import scala.util.Try
 
 object TestBlock {
-<<<<<<< HEAD
-  def apply(txs: Seq[Transaction], signer: PublicKeyAccount = new PublicKeyAccount(Array.fill(32)(0))) = Block(
+  def apply(txs: Seq[Transaction], signer: PublicKeyAccount = PublicKeyAccount(Array.fill(32)(0))) = Block(
     Try(txs.map(_.timestamp).max).getOrElse(0), 0,
-=======
-  def apply(txs: Seq[Transaction], signer: PublicKeyAccount = PublicKeyAccount(Array.fill(32)(0))) = Block(0, 0,
->>>>>>> a91f90e8
     Array.fill(SignatureLength)(0: Byte), SignerData(signer, Array.fill(EllipticCurveImpl.SignatureLength)(0)),
     NxtLikeConsensusBlockData(1L, Array.fill(SignatureLength)(0: Byte)), txs)
 }