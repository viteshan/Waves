--- conflicted
+++ resolved
@@ -60,34 +60,9 @@
         postJsonRoute {
           walletNotExists(wallet).getOrElse {
             Try(Json.parse(body)).map { js =>
-<<<<<<< HEAD
               js.validate[PaymentRequest] match {
-                case err: JsError =>
-                  WrongTransactionJson(err).response
+                case err: JsError => WrongTransactionJson(err).response
                 case JsSuccess(payment: PaymentRequest, _) =>
-                  val txOpt = transactionModule.createPayment(payment, wallet)
-                  txOpt match {
-                    case Some(paymentVal) =>
-                      paymentVal match {
-                        case Right(tx) =>
-                          val signed = SignedPayment(tx.timestamp, tx.amount, tx.fee, tx.recipient,
-                            tx.sender, tx.sender.address, Base58.encode(tx.signature))
-                          JsonResponse(Json.toJson(signed), StatusCodes.OK)
-                        case Left(err) =>
-                          err match {
-                            case ValidationError.InvalidAddress => InvalidAddress.response
-                            case ValidationError.NegativeAmount => NegativeAmount.response
-                            case ValidationError.InsufficientFee => InsufficientFee.response
-                            case ValidationError.NoBalance => NoBalance.response
-                          }
-                      }
-                    case None => InvalidSender.response
-                  }
-              }
-=======
-              js.validate[Payment] match {
-                case err: JsError => WrongTransactionJson(err).response
-                case JsSuccess(payment: Payment, _) =>
                   transactionModule
                     .createPayment(payment, wallet)
                     .fold(InvalidSender.response) { paymentVal =>
@@ -98,7 +73,6 @@
                       })
                     }
                 }
->>>>>>> 717806e9
             }.getOrElse(WrongJson.response)
           }
         }
@@ -130,16 +104,10 @@
         postJsonRoute {
           walletNotExists(wallet).getOrElse {
             Try(Json.parse(body)).map { js =>
-<<<<<<< HEAD
-              js.validate[PaymentRequest] match {
+              js.validate[Payment] match {
                 case err: JsError =>
                   WrongTransactionJson(err).response
-                case JsSuccess(payment: PaymentRequest, _) =>
-=======
-              js.validate[Payment] match {
-                case err: JsError => WrongTransactionJson(err).response
                 case JsSuccess(payment: Payment, _) =>
->>>>>>> 717806e9
                   val txOpt = wallet.privateKeyAccount(payment.sender).map { sender =>
                     PaymentTransaction.create(sender, new Account(payment.recipient), payment.amount, payment.fee,
                       NTP.correctedTime())
