package scorex.transaction.state.database.blockchain

import org.h2.mvstore.MVStore
import play.api.libs.json.{JsNumber, JsObject}
import scorex.account.Account
import scorex.block.Block
import scorex.crypto.encode.Base58
import scorex.crypto.hash.FastCryptographicHash
import scorex.settings.WavesHardForkParameters
import scorex.transaction._
import scorex.transaction.assets._
<<<<<<< HEAD
import scorex.transaction.assets.exchange.{ExchangeTransaction}
=======
>>>>>>> a5167535
import scorex.transaction.state.database.state._
import scorex.transaction.state.database.state.extension._
import scorex.transaction.state.database.state.storage._
import scorex.utils.{NTP, ScorexLogging}

import scala.collection.SortedMap
import scala.concurrent.duration._
import scala.util.Try
import scala.util.control.NonFatal


/**
  * Validation and processing of data with respect to the local storage
  *
  * Use fromDB method of StoredState object to create new instance
  */
class StoredState(protected val storage: StateStorageI with OrderMatchStorageI,
                  val assetsExtension: AssetsExtendedState,
                  val incrementingTimestampValidator: IncrementingTimestampValidator,
                  val validators: Seq[StateExtension],
                  settings: WavesHardForkParameters) extends LagonakiState with ScorexLogging {

  override def included(id: Array[Byte], heightOpt: Option[Int]): Option[Int] = storage.included(id, heightOpt)

  def stateHeight: Int = storage.stateHeight

  def getAccountBalance(account: Account): Map[AssetId, (Long, Boolean, Long, IssueTransaction)] = {
    val address = account.address
    storage.getAccountAssets(address).foldLeft(Map.empty[AssetId, (Long, Boolean, Long, IssueTransaction)]) { (result, asset) =>
      val triedAssetId = Base58.decode(asset)
      val balance = balanceByKey(address + asset)

      if (triedAssetId.isSuccess) {
        val assetId = triedAssetId.get
        val maybeIssueTransaction = getIssueTransaction(assetId)
        if (maybeIssueTransaction.isDefined)
          result.updated(assetId, (balance, assetsExtension.isReissuable(assetId), totalAssetQuantity(assetId),
            maybeIssueTransaction.get))
        else result
      } else result
    }
  }

<<<<<<< HEAD
  private[blockchain] def applyChanges(changes: Map[AssetAcc, (AccState, Reason)], blockTs: Long = NTP.correctedTime()): Unit = synchronized {
    setStateHeight(stateHeight + 1)
    val h = stateHeight
    changes.foreach { ch =>
      val change = Row(ch._2._1, ch._2._2, Option(lastStates.get(ch._1.key)).getOrElse(0))
      accountChanges(ch._1.key).put(h, change)
      lastStates.put(ch._1.key, h)
      ch._2._2.foreach {
        case tx: AssetIssuance =>
          transactionsMap.put(tx.id, tx.bytes)
          assetsExtension.addAsset(tx.assetId, h, tx.id, tx.quantity, tx.reissuable)
          includedTx.put(tx.id, h)
        case tx: BurnTransaction =>
          assetsExtension.burnAsset(tx.assetId, h, tx.id, -tx.amount)
        case om: ExchangeTransaction =>
          transactionsMap.put(om.id, om.bytes)
          putOrderMatch(om, blockTs)
          includedTx.put(om.id, h)
        case tx =>
          includedTx.put(tx.id, h)
      }
      updateAccountAssets(ch._1.account.address, ch._1.assetId)
    }
  }

=======
>>>>>>> a5167535
  def rollbackTo(rollbackTo: Int): State = synchronized {
    def deleteNewer(key: Address): Unit = {
      val currentHeight = storage.getLastStates(key).getOrElse(0)
      if (currentHeight > rollbackTo) {
        val changes = storage.removeAccountChanges(key, currentHeight)
        changes.reason.foreach(id => {
          storage.removeTransaction(id)
          storage.getTransaction(id) match {
            case Some(t: AssetIssuance) =>
              assetsExtension.rollbackTo(t.assetId, currentHeight)
            case Some(t: BurnTransaction) =>
              assetsExtension.rollbackTo(t.assetId, currentHeight)
            case _ =>
          }
        })
        val prevHeight = changes.lastRowHeight
        storage.putLastStates(key, prevHeight)
        deleteNewer(key)
      }
    }

    storage.lastStatesKeys.foreach { key =>
      deleteNewer(key)
    }
    storage.setStateHeight(rollbackTo)
    this
  }

  override def processBlock(block: Block): Try[State] = Try {
    val trans = block.transactions
    val fees: Map[AssetAcc, (AccState, Reasons)] = block.consensusModule.feesDistribution(block)
      .map(m => m._1 -> (AccState(assetBalance(m._1) + m._2), List(FeesStateChange(m._2))))

    val newBalances: Map[AssetAcc, (AccState, Reasons)] = calcNewBalances(trans, fees, block.timestampField.value < settings.allowTemporaryNegativeUntil)
    newBalances.foreach(nb => require(nb._2._1.balance >= 0))

    applyChanges(newBalances, block.timestampField.value)
    log.trace(s"New state height is ${storage.stateHeight}, hash: $hash, totalBalance: $totalBalance")

    this
  }

  override def balance(account: Account, atHeight: Option[Int] = None): Long =
    assetBalance(AssetAcc(account, None), atHeight)

  def assetBalance(account: AssetAcc, atHeight: Option[Int] = None): Long = {
    balanceByKey(account.key, atHeight)
  }

  override def balanceWithConfirmations(account: Account, confirmations: Int, heightOpt: Option[Int]): Long =
    balance(account, Some(Math.max(1, heightOpt.getOrElse(storage.stateHeight) - confirmations)))

  override def accountTransactions(account: Account, limit: Int = DefaultLimit): Seq[Transaction] = {
    val accountAssets = storage.getAccountAssets(account.address)
    val keys = account.address :: accountAssets.map(account.address + _).toList

    def getTxSize(m: SortedMap[Int, Seq[Transaction]]) = m.foldLeft(0)((size, txs) => size + txs._2.size)

    def getRowTxs(row: Row) = row.reason.flatMap(id => storage.getTransaction(id))

    keys.foldLeft(SortedMap.empty[Int, Seq[Transaction]]) { (result, key) =>

      storage.getLastStates(key) match {
        case Some(accHeight) if getTxSize(result) < limit || accHeight > result.firstKey =>
          def loop(h: Int, acc: SortedMap[Int, Seq[Transaction]]): SortedMap[Int, Seq[Transaction]] = {
            storage.getAccountChanges(key, h) match {
              case Some(row) =>
                val rowTxs = getRowTxs(row)
                val resAcc = acc + (h -> (rowTxs ++ acc.getOrElse(h, Seq.empty[Transaction])))
                if (getTxSize(resAcc) < limit) {
                  loop(row.lastRowHeight, resAcc)
                } else {
                  if (row.lastRowHeight > resAcc.firstKey) loop(row.lastRowHeight, resAcc.tail)
                  else resAcc
                }
              case _ => acc
            }
          }
          loop(accHeight, result)
        case _ => result
      }

      //TODO unique by id?
    }.values.flatten.groupBy(t => Base58.encode(t.id)).map(_._2.head).toList.sortWith(_.timestamp > _.timestamp)
      .take(limit)
  }

  /**
    * Returns sequence of valid transactions
    */
  override final def validate(trans: Seq[Transaction], heightOpt: Option[Int] = None, blockTime: Long): Seq[Transaction] = {
    val height = heightOpt.getOrElse(storage.stateHeight)

    val txs = trans.filter(t => isValid(t, height))

    val allowInvalidPaymentTransactionsByTimestamp = txs.nonEmpty && txs.map(_.timestamp).max < settings.allowInvalidPaymentTransactionsByTimestamp
    val validTransactions = if (allowInvalidPaymentTransactionsByTimestamp) {
      txs
    } else {
      val invalidPaymentTransactionsByTimestamp = incrementingTimestampValidator.invalidatePaymentTransactionsByTimestamp(txs)
      excludeTransactions(txs, invalidPaymentTransactionsByTimestamp)
    }

    val allowTransactionsFromFutureByTimestamp = validTransactions.nonEmpty && validTransactions.map(_.timestamp).max < settings.allowTransactionsFromFutureUntil
    val filteredFromFuture = if (allowTransactionsFromFutureByTimestamp) {
      validTransactions
    } else {
      filterTransactionsFromFuture(validTransactions, blockTime)
    }

    val allowUnissuedAssets = filteredFromFuture.nonEmpty && txs.map(_.timestamp).max < settings.allowUnissuedAssetsUntil


    def filterValidTransactionsByState(trans: Seq[Transaction]): Seq[Transaction] = {
      val (state, validTxs) = trans.foldLeft((Map.empty[AssetAcc, (AccState, ReasonIds)], Seq.empty[Transaction])) {
        case ((currentState, seq), tx) =>
          try {
            val changes = if (allowUnissuedAssets) tx.balanceChanges() else tx.balanceChanges().sortBy(_.delta)
            val newState = changes.foldLeft(currentState) { case (iChanges, bc) =>
              //update balances sheet
              def safeSum(first: Long, second: Long): Long = {
                try {
                  Math.addExact(first, second)
                } catch {
                  case e: ArithmeticException =>
                    throw new Error(s"Transaction leads to overflow balance: $first + $second = ${first + second}")
                }
              }

              val currentChange = iChanges.getOrElse(bc.assetAcc, (AccState(assetBalance(bc.assetAcc)), List.empty))
              val newBalance = safeSum(currentChange._1.balance, bc.delta)
              if (newBalance >= 0 || tx.timestamp < settings.allowTemporaryNegativeUntil) {
                iChanges.updated(bc.assetAcc, (AccState(newBalance), tx.id +: currentChange._2))
              } else {
                throw new Error(s"Transaction leads to negative state: ${currentChange._1.balance} + ${bc.delta} = ${currentChange._1.balance + bc.delta}")
              }
            }
            (newState, seq :+ tx)
          } catch {
            case NonFatal(e) =>
              (currentState, seq)
          }
      }
      validTxs
    }

    filterValidTransactionsByState(filteredFromFuture)
  }

  private[blockchain] def calcNewBalances(trans: Seq[Transaction], fees: Map[AssetAcc, (AccState, Reasons)], allowTemporaryNegative: Boolean):
  Map[AssetAcc, (AccState, Reasons)] = {
    val newBalances: Map[AssetAcc, (AccState, Reasons)] = trans.foldLeft(fees) { case (changes, tx) =>
      tx.balanceChanges().foldLeft(changes) { case (iChanges, bc) =>
        //update balances sheet
        val currentChange = iChanges.getOrElse(bc.assetAcc, (AccState(assetBalance(bc.assetAcc)), List.empty))
        val newBalance = if (currentChange._1.balance == Long.MinValue) Long.MinValue
        else Try(Math.addExact(currentChange._1.balance, bc.delta)).getOrElse(Long.MinValue)

        if (newBalance < 0 && !allowTemporaryNegative) {
          throw new Error(s"Transaction leads to negative balance ($newBalance): ${tx.json}")
        }

        iChanges.updated(bc.assetAcc, (AccState(newBalance), tx +: currentChange._2))
      }
    }
    newBalances
  }

  private[blockchain] def totalAssetQuantity(assetId: AssetId): Long = assetsExtension.getAssetQuantity(assetId)

  private[blockchain] def applyChanges(changes: Map[AssetAcc, (AccState, Reasons)], blockTs: Long = NTP.correctedTime()): Unit = synchronized {
    storage.setStateHeight(storage.stateHeight + 1)
    val h = storage.stateHeight
    changes.foreach { ch =>
      val change = Row(ch._2._1, ch._2._2.map(_.id), storage.getLastStates(ch._1.key).getOrElse(0))
      storage.putAccountChanges(ch._1.key, h, change)
      storage.putLastStates(ch._1.key, h)
      ch._2._2.foreach {
        case tx: Transaction =>
          validators.foreach(_.process(tx, blockTs, h))
        case _ =>
      }
      storage.updateAccountAssets(ch._1.account.address, ch._1.assetId)
    }
  }

  private[blockchain] def filterValidTransactions(trans: Seq[Transaction]):
  Seq[Transaction] = {
    trans.foldLeft((Map.empty[AssetAcc, (AccState, ReasonIds)], Seq.empty[Transaction])) {
      case ((currentState, validTxs), tx) =>
        try {
          val newState = tx.balanceChanges().foldLeft(currentState) { case (iChanges, bc) =>
            //update balances sheet
            val currentChange = iChanges.getOrElse(bc.assetAcc, (AccState(assetBalance(bc.assetAcc)), List.empty))
            val newBalance = if (currentChange._1.balance == Long.MinValue) Long.MinValue
            else Try(Math.addExact(currentChange._1.balance, bc.delta)).getOrElse(Long.MinValue)

            if (newBalance < 0 && tx.timestamp >= settings.allowTemporaryNegativeUntil) {
              throw new Error(s"Transaction leads to negative balance ($newBalance): ${tx.json}")
            }

            iChanges.updated(bc.assetAcc, (AccState(newBalance), tx.id +: currentChange._2))
          }
          (newState, validTxs :+ tx)
        } catch {
          case NonFatal(e) =>
            (currentState, validTxs)
        }
    }._2
  }

  private def balanceByKey(key: String, atHeight: Option[Int] = None): Long = {
    storage.getLastStates(key) match {
      case Some(h) if h > 0 =>
        val requiredHeight = atHeight.getOrElse(storage.stateHeight)
        require(requiredHeight >= 0, s"Height should not be negative, $requiredHeight given")

        def loop(hh: Int, min: Long = Long.MaxValue): Long = {
          val rowOpt = storage.getAccountChanges(key, hh)
          require(rowOpt.isDefined, s"accountChanges($key).get($hh) is null. lastStates.get(address)=$h")
          val row = rowOpt.get
          if (hh <= requiredHeight) Math.min(row.state.balance, min)
          else if (row.lastRowHeight == 0) 0L
          else loop(row.lastRowHeight, Math.min(row.state.balance, min))
        }

        loop(h)
      case _ =>
        0L
    }
  }


  private val DefaultLimit = 50

  private def excludeTransactions(transactions: Seq[Transaction], exclude: Iterable[Transaction]) =
    transactions.filter(t1 => !exclude.exists(t2 => t2.id sameElements t1.id))


  private def filterTransactionsFromFuture(transactions: Seq[Transaction], blockTime: Long): Seq[Transaction] = {
    transactions.filter {
      tx => (tx.timestamp - blockTime).millis <= SimpleTransactionModule.MaxTimeForUnconfirmed
    }
  }

<<<<<<< HEAD
  private[blockchain] def isValid(transaction: Transaction, height: Int): Boolean = transaction match {
    case tx: PaymentTransaction =>
        transaction.timestamp < settings.allowInvalidPaymentTransactionsByTimestamp ||
          (transaction.timestamp >= settings.allowInvalidPaymentTransactionsByTimestamp && isTimestampCorrect(tx))
    case tx: TransferTransaction =>
      included(tx.id, None).isEmpty
    case tx: IssueTransaction =>
      included(tx.id, None).isEmpty
    case tx: ReissueTransaction =>
      val reissueValid: Boolean = {
        val sameSender = isIssuerAddress(tx.assetId, tx.sender.address)
        val reissuable = assetsExtension.isReissuable(tx.assetId)
        sameSender && reissuable
      }
      reissueValid && included(tx.id, None).isEmpty
    case tx: BurnTransaction =>
      tx.timestamp > settings.allowBurnTransactionAfterTimestamp &&
        isIssuerAddress(tx.assetId, tx.sender.address) && included(tx.id, None).isEmpty
    case tx: ExchangeTransaction =>
      isOrderMatchValid(tx) && included(tx.id, None).isEmpty
    case gtx: GenesisTransaction =>
      height == 0
    case otx: Any =>
      log.error(s"Wrong kind of tx: $otx")
      false
=======
  private[blockchain] def isValid(transaction: Transaction, height: Int): Boolean = {
    validators.forall(_.isValid(transaction, height))
>>>>>>> a5167535
  }


  private def getIssueTransaction(assetId: AssetId): Option[IssueTransaction] =
    storage.getTransactionBytes(assetId).flatMap(b => IssueTransaction.parseBytes(b).toOption)


  //for debugging purposes only
  def totalBalance: Long = storage.lastStatesKeys.map(address => balanceByKey(address)).sum

  //for debugging purposes only
  def toJson(heightOpt: Option[Int] = None): JsObject = {
    val ls = storage.lastStatesKeys.map(add => add -> balanceByKey(add, heightOpt))
      .filter(b => b._2 != 0).sortBy(_._1)
    JsObject(ls.map(a => a._1 -> JsNumber(a._2)).toMap)
  }

  //for debugging purposes only
  def toWavesJson(heightOpt: Int): JsObject = {
    val ls = storage.lastStatesKeys.map(add => add -> balanceAtHeight(add, heightOpt))
      .filter(b => b._1.length == 35 && b._2 != 0).sortBy(_._1).map(b => b._1 -> JsNumber(b._2))
    JsObject(ls)
  }

  //for debugging purposes only
  private def balanceAtHeight(key: String, atHeight: Int): Long = {
    storage.getLastStates(key) match {
      case Some(h) if h > 0 =>

        def loop(hh: Int): Long = {
          val row = storage.getAccountChanges(key, hh).get
          if (hh <= atHeight) row.state.balance
          else if (row.lastRowHeight == 0) 0L
          else loop(row.lastRowHeight)
        }

        loop(h)
      case _ =>
        0L
    }
  }

  //for debugging purposes only
  override def toString: String = toJson().toString()

  //for debugging purposes only
  def hash: Int = {
    (BigInt(FastCryptographicHash(toString.getBytes)) % Int.MaxValue).toInt
  }

}

object StoredState {
  def fromDB(mvStore: MVStore, settings: WavesHardForkParameters): StoredState = {
    val storage = new MVStoreStateStorage with MVStoreOrderMatchStorage with MVStoreAssetsExtendedStateStorage {
      override val db: MVStore = mvStore
      if (db.getStoreVersion > 0) db.rollback()
    }
    val extendedState = new AssetsExtendedState(storage)
    val incrementingTimestampValidator = new IncrementingTimestampValidator(settings, storage)
    val validators = Seq(
      extendedState,
      incrementingTimestampValidator,
      new GenesisValidator,
      new OrderMatchStoredState(storage),
      new IncludedValidator(storage, settings),
      new ActivatedValidator(settings)
    )
    new StoredState(storage, extendedState, incrementingTimestampValidator, validators, settings)
  }

}<|MERGE_RESOLUTION|>--- conflicted
+++ resolved
@@ -9,10 +9,6 @@
 import scorex.settings.WavesHardForkParameters
 import scorex.transaction._
 import scorex.transaction.assets._
-<<<<<<< HEAD
-import scorex.transaction.assets.exchange.{ExchangeTransaction}
-=======
->>>>>>> a5167535
 import scorex.transaction.state.database.state._
 import scorex.transaction.state.database.state.extension._
 import scorex.transaction.state.database.state.storage._
@@ -56,34 +52,6 @@
     }
   }
 
-<<<<<<< HEAD
-  private[blockchain] def applyChanges(changes: Map[AssetAcc, (AccState, Reason)], blockTs: Long = NTP.correctedTime()): Unit = synchronized {
-    setStateHeight(stateHeight + 1)
-    val h = stateHeight
-    changes.foreach { ch =>
-      val change = Row(ch._2._1, ch._2._2, Option(lastStates.get(ch._1.key)).getOrElse(0))
-      accountChanges(ch._1.key).put(h, change)
-      lastStates.put(ch._1.key, h)
-      ch._2._2.foreach {
-        case tx: AssetIssuance =>
-          transactionsMap.put(tx.id, tx.bytes)
-          assetsExtension.addAsset(tx.assetId, h, tx.id, tx.quantity, tx.reissuable)
-          includedTx.put(tx.id, h)
-        case tx: BurnTransaction =>
-          assetsExtension.burnAsset(tx.assetId, h, tx.id, -tx.amount)
-        case om: ExchangeTransaction =>
-          transactionsMap.put(om.id, om.bytes)
-          putOrderMatch(om, blockTs)
-          includedTx.put(om.id, h)
-        case tx =>
-          includedTx.put(tx.id, h)
-      }
-      updateAccountAssets(ch._1.account.address, ch._1.assetId)
-    }
-  }
-
-=======
->>>>>>> a5167535
   def rollbackTo(rollbackTo: Int): State = synchronized {
     def deleteNewer(key: Address): Unit = {
       val currentHeight = storage.getLastStates(key).getOrElse(0)
@@ -329,36 +297,8 @@
     }
   }
 
-<<<<<<< HEAD
-  private[blockchain] def isValid(transaction: Transaction, height: Int): Boolean = transaction match {
-    case tx: PaymentTransaction =>
-        transaction.timestamp < settings.allowInvalidPaymentTransactionsByTimestamp ||
-          (transaction.timestamp >= settings.allowInvalidPaymentTransactionsByTimestamp && isTimestampCorrect(tx))
-    case tx: TransferTransaction =>
-      included(tx.id, None).isEmpty
-    case tx: IssueTransaction =>
-      included(tx.id, None).isEmpty
-    case tx: ReissueTransaction =>
-      val reissueValid: Boolean = {
-        val sameSender = isIssuerAddress(tx.assetId, tx.sender.address)
-        val reissuable = assetsExtension.isReissuable(tx.assetId)
-        sameSender && reissuable
-      }
-      reissueValid && included(tx.id, None).isEmpty
-    case tx: BurnTransaction =>
-      tx.timestamp > settings.allowBurnTransactionAfterTimestamp &&
-        isIssuerAddress(tx.assetId, tx.sender.address) && included(tx.id, None).isEmpty
-    case tx: ExchangeTransaction =>
-      isOrderMatchValid(tx) && included(tx.id, None).isEmpty
-    case gtx: GenesisTransaction =>
-      height == 0
-    case otx: Any =>
-      log.error(s"Wrong kind of tx: $otx")
-      false
-=======
   private[blockchain] def isValid(transaction: Transaction, height: Int): Boolean = {
     validators.forall(_.isValid(transaction, height))
->>>>>>> a5167535
   }
 
 
