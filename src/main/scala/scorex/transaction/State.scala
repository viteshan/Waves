--- conflicted
+++ resolved
@@ -92,12 +92,8 @@
   // AssetExtendedStateSpecification: 1
   def burnAsset(assetId: AssetId, height: Int, transactionId: Array[Byte], quantity: Long): Unit
 
-<<<<<<< HEAD
   // AssetExtendedStateSpecification: 5
-  def assetRollbackTo(assetId: AssetId, height: Int): Unit
-=======
   def assetRollbackTo(assetId: Array[Byte], height: Int, newReissuable: Option[Boolean] = None) : Unit
->>>>>>> 2aaee303
 }
 
 object State {
