--- conflicted
+++ resolved
@@ -33,13 +33,6 @@
           MultiDimensionalMiningConstraint(NonEmptyList.of(OneDimensionalMiningConstraint(MaxScriptRunsInBlock, TxEstimators.scriptRunNumber), total))
         else total,
       keyBlock =
-<<<<<<< HEAD
-        if (isMassTransferEnabled) OneDimensionalMiningConstraint(0, TxEstimators.one)
-        else if (isNgEnabled)
-          minerSettings
-            .map(ms => OneDimensionalMiningConstraint(ms.maxTransactionsInKeyBlock, TxEstimators.one))
-            .getOrElse(MiningConstraint.Unlimited)
-=======
         if (isNgEnabled)
           if (isMassTransferEnabled)
             OneDimensionalMiningConstraint(0, TxEstimators.one)
@@ -47,7 +40,6 @@
             minerSettings
               .map(ms => OneDimensionalMiningConstraint(ms.maxTransactionsInKeyBlock, TxEstimators.one))
               .getOrElse(MiningConstraint.Unlimited)
->>>>>>> 536680b0
         else OneDimensionalMiningConstraint(ClassicAmountOfTxsInBlock, TxEstimators.one),
       micro =
         if (isNgEnabled && minerSettings.isDefined)
