package com.wavesplatform.mining

import java.util.concurrent.atomic.AtomicBoolean

import com.wavesplatform.features.{FeatureProvider, FeatureStatus}
<<<<<<< HEAD
import com.wavesplatform.metrics.BlockStats
=======
import com.wavesplatform.general.BlockVersion
>>>>>>> 955cb604
import com.wavesplatform.network._
import com.wavesplatform.settings.WavesSettings
import com.wavesplatform.state2._
import com.wavesplatform.state2.reader.StateReader
import com.wavesplatform.{Coordinator, UtxPool}
import io.netty.channel.group.ChannelGroup
import kamon.Kamon
import kamon.metric.instrument
import monix.eval.Task
import monix.execution._
import monix.execution.cancelables.{CompositeCancelable, SerialCancelable}
import monix.execution.schedulers.SchedulerService
import scorex.account.{Address, PrivateKeyAccount}
import scorex.block.Block._
import scorex.block.{Block, MicroBlock}
import scorex.consensus.nxt.NxtLikeConsensusBlockData
import scorex.transaction.PoSCalc._
import scorex.transaction.ValidationError.GenericError
import scorex.transaction._
import scorex.utils.{ScorexLogging, Time}
import scorex.wallet.Wallet

import scala.collection.mutable.{Map => MMap}
import scala.concurrent.Await
import scala.concurrent.duration._

class Miner(
               allChannels: ChannelGroup,
               blockchainReadiness: AtomicBoolean,
               blockchainUpdater: BlockchainUpdater,
               checkpoint: CheckpointService,
               history: NgHistory,
               featureProvider: FeatureProvider,
               stateReader: StateReader,
               settings: WavesSettings,
               timeService: Time,
               utx: UtxPool,
               wallet: Wallet) extends MinerDebugInfo with ScorexLogging with Instrumented {

  import Miner._

  private implicit val scheduler: SchedulerService = Scheduler.fixedPool(name = "miner-pool", poolSize = 2)

  private lazy val minerSettings = settings.minerSettings
  private lazy val minMicroBlockDurationMills = minerSettings.minMicroBlockAge.toMillis
  private lazy val blockchainSettings = settings.blockchainSettings
  private lazy val processBlock = Coordinator.processSingleBlock(checkpoint, history, blockchainUpdater, timeService, stateReader, utx, blockchainReadiness, settings, this) _

  private val scheduledAttempts = SerialCancelable()
  private val microBlockAttempt = SerialCancelable()

  private val blockBuildTimeStats = Kamon.metrics.histogram("pack-and-forge-block-time", instrument.Time.Milliseconds)
  private val microBlockBuildTimeStats = Kamon.metrics.histogram("forge-microblock-time", instrument.Time.Milliseconds)

  private val nextBlockGenerationTimes: MMap[Address, Long] = MMap.empty

  def collectNextBlockGenerationTimes: List[(Address, Long)] = Await.result(Task.now(nextBlockGenerationTimes.toList).runAsync, Duration.Inf)

  private def checkAge(parentHeight: Int, parentTimestamp: Long): Either[String, Unit] =
    Either.cond(parentHeight == 1, (), (timeService.correctedTime() - parentTimestamp).millis)
      .left.flatMap(blockAge => Either.cond(blockAge <= minerSettings.intervalAfterLastBlockThenGenerationIsAllowed, (),
      s"BlockChain is too old (last block timestamp is $parentTimestamp generated $blockAge ago)"
    ))

<<<<<<< HEAD
  private def generateOneBlockTask(account: PrivateKeyAccount, parentHeight: Int,
                                   greatGrandParent: Option[Block], balance: Long, version: Byte)(delay: FiniteDuration): Task[Either[String, Block]] = Task {
    // should take last block right at the time of mining since microblocks might have been added
    // the rest doesn't change
    val parent = history.bestLastBlock(System.currentTimeMillis() - minMicroBlockDurationMills).get
=======
  private def generateOneBlockTask(version: Int, account: PrivateKeyAccount, parentHeight: Int, parent: Block,
                                   greatGrandParent: Option[Block], balance: Long)(delay: FiniteDuration): Task[Either[String, Block]] = Task {
>>>>>>> 955cb604
    val pc = allChannels.size()
    lazy val lastBlockKernelData = parent.consensusData
    lazy val currentTime = timeService.correctedTime()
    lazy val h = calcHit(lastBlockKernelData, account)
    lazy val t = calcTarget(parent, currentTime, balance)
    measureSuccessful(blockBuildTimeStats, for {
      _ <- Either.cond(pc >= minerSettings.quorum, (), s"Quorum not available ($pc/${minerSettings.quorum}, not forging block with ${account.address}")
      _ <- Either.cond(h < t, (), s"${System.currentTimeMillis()}: Hit $h was NOT less than target $t, not forging block with ${account.address}")
      _ = log.debug(s"Forging with ${account.address}, H $h < T $t, balance $balance, prev block ${parent.uniqueId}")
      _ = log.debug(s"Previous block ID ${parent.uniqueId} at $parentHeight with target ${lastBlockKernelData.baseTarget}")
      block <- {
        val avgBlockDelay = blockchainSettings.genesisSettings.averageBlockDelay
        val btg = calcBaseTarget(avgBlockDelay, parentHeight, parent, greatGrandParent, currentTime)
        val gs = calcGeneratorSignature(lastBlockKernelData, account)
        val consensusData = NxtLikeConsensusBlockData(btg, ByteStr(gs))
        val sortInBlock = history.height() <= blockchainSettings.functionalitySettings.enableMicroblocksAfterHeight
        val unconfirmed = utx.packUnconfirmed(minerSettings.maxTransactionsInKeyBlock, sortInBlock)
        val features = settings.featuresSettings.supported
          .filter(featureProvider.status(_) == FeatureStatus.Defined).toSet
<<<<<<< HEAD
        log.debug(s"Adding ${unconfirmed.size} unconfirmed transaction(s) to new block")
        Block.buildAndSign(version, currentTime, parent.uniqueId, consensusData, unconfirmed, account, features)
=======



        log.debug(s"Adding ${unconfirmed.size} unconfirmed transaction(s) to new block")
        Block.buildAndSign(version.toByte, currentTime, parent.uniqueId, consensusData, unconfirmed, account, features)
>>>>>>> 955cb604
          .left.map(l => l.err)
      }
    } yield block)
  }.delayExecution(delay)


  private def generateOneMicroBlockTask(account: PrivateKeyAccount, accumulatedBlock: Block): Task[Either[ValidationError, Option[Block]]] = Task {
    log.trace(s"Generating microblock for $account")
    val pc = allChannels.size()
    lazy val unconfirmed = measureLog("packing unconfirmed transactions for microblock")(utx.packUnconfirmed(MaxTransactionsPerMicroblock, sortInBlock = false))
    if (pc < minerSettings.quorum) {
      log.trace(s"Quorum not available ($pc/${minerSettings.quorum}, not forging microblock with ${account.address}")
      Right(None)
    }
    else if (unconfirmed.isEmpty) {
      log.trace("skipping microBlock because no txs in utx pool")
      Right(None)
    }
    else {
      log.trace(s"Accumulated ${unconfirmed.size} txs for microblock")
      val start = System.currentTimeMillis()
      val block = for {
        signedBlock <- Block.buildAndSign(
          version = 3,
          timestamp = accumulatedBlock.timestamp,
          reference = accumulatedBlock.reference,
          consensusData = accumulatedBlock.consensusData,
          transactionData = accumulatedBlock.transactionData ++ unconfirmed,
          signer = account
        )
        microBlock <- MicroBlock.buildAndSign(account, unconfirmed, accumulatedBlock.signerData.signature, signedBlock.signerData.signature)
        _ = microBlockBuildTimeStats.record(System.currentTimeMillis() - start)
        _ <- Coordinator.processMicroBlock(checkpoint, history, blockchainUpdater, utx)(microBlock)
      } yield {
        BlockStats.mined(microBlock)
        log.trace(s"MicroBlock(id=${trim(microBlock.uniqueId)}) has been mined for $account}")
        allChannels.broadcast(MicroBlockInv(microBlock.totalResBlockSig, microBlock.prevResBlockSig))
        Some(signedBlock)
      }
      block.left.map { err =>
        log.trace(s"MicroBlock has NOT been mined for $account} because $err")
        err
      }
    }
  }.delayExecution(minerSettings.microBlockInterval)

  private def generateMicroBlockSequence(account: PrivateKeyAccount, accumulatedBlock: Block): Task[Unit] =
    generateOneMicroBlockTask(account, accumulatedBlock).flatMap {
      case Left(err) => Task(log.warn("Error mining MicroBlock: " + err.toString))
      case Right(maybeNewTotal) => generateMicroBlockSequence(account, maybeNewTotal.getOrElse(accumulatedBlock))
    }

  private def generateBlockTask(account: PrivateKeyAccount): Task[Unit] = {
    val height = history.height()
    val version = BlockVersion.resolve(height, settings)
    val lastBlock = history.lastBlock.get
    val grandParent = history.parent(lastBlock, 2)
    (for {
      _ <- checkAge(height, history.lastBlockTimestamp().get)
      ts <- nextBlockGenerationTime(height, stateReader, blockchainSettings.functionalitySettings, lastBlock, account)
      offset = calcOffset(timeService, ts, minerSettings.minimalBlockGenerationOffset)
      balance <- generatingBalance(stateReader, blockchainSettings.functionalitySettings, account, height).toEither.left.map(er => GenericError(er.getMessage))
    } yield (offset, balance)) match {
      case Right((offset, balance)) =>
        log.debug(s"Next attempt for acc=$account in $offset")
<<<<<<< HEAD
        val microBlocksEnabled = history.height() > blockchainSettings.functionalitySettings.enableMicroblocksAfterHeight
        val version = if (microBlocksEnabled) NgBlockVersion else PlainBlockVersion
        nextBlockGenerationTimes += account.toAddress -> (System.currentTimeMillis() + offset.toMillis)
        generateOneBlockTask(account, height, grandParent, balance, version)(offset).flatMap {
=======
        val balance = generatingBalance(stateReader, blockchainSettings.functionalitySettings, account, height)
        generateOneBlockTask(version, account, height, lastBlock, grandParent, balance)(offset).flatMap {
>>>>>>> 955cb604
          case Right(block) => Task.now {
            processBlock(block, true) match {
              case Left(err) => log.warn("Error mining Block: " + err.toString)
              case Right(score) =>
                allChannels.broadcast(LocalScoreChanged(score))
                allChannels.broadcast(BlockForged(block))
                if (microBlocksEnabled)
                  startMicroBlockMining(account, block)
            }
          }
          case Left(err) =>
            log.debug(s"No block generated because $err, retrying")
            generateBlockTask(account)
        }
      case Left(err) =>
        log.debug(s"Not scheduling block mining because $err")
        Task.unit
    }
  }

  def scheduleMining(): Unit = {
    Miner.blockMiningStarted.increment()
    scheduledAttempts := CompositeCancelable.fromSet(
      wallet.privateKeyAccounts().map(generateBlockTask).map(_.runAsync).toSet)
    microBlockAttempt := SerialCancelable()
    log.debug(s"Block mining scheduled")
  }

  def stopMicroblockMining(): Unit = {
    microBlockAttempt := SerialCancelable()
    log.debug(s"Microblock mining was stopped")
  }

  private def startMicroBlockMining(account: PrivateKeyAccount, lastBlock: Block): Unit = {
    Miner.microMiningStarted.increment()
    microBlockAttempt := generateMicroBlockSequence(account, lastBlock).runAsync
    log.trace(s"MicroBlock mining scheduled for $account")
  }
}

object Miner extends ScorexLogging {

<<<<<<< HEAD
  val MaxTransactionsPerMicroblock: Int = 255
=======
  val MinimalGenerationOffsetMillis: Long = 1001
>>>>>>> 955cb604

  def calcOffset(timeService: Time, calculatedTimestamp: Long, minimalBlockGenerationOffset: FiniteDuration): FiniteDuration = {
    val calculatedGenerationTimestamp = (Math.ceil(calculatedTimestamp / 1000.0) * 1000).toLong
    val calculatedOffset = calculatedGenerationTimestamp - timeService.correctedTime()
    Math.max(minimalBlockGenerationOffset.toMillis, calculatedOffset).millis
  }
<<<<<<< HEAD

  private val blockMiningStarted = Kamon.metrics.counter("block-mining-started")
  private val microMiningStarted = Kamon.metrics.counter("micro-mining-started")
}

trait MinerDebugInfo {
  def collectNextBlockGenerationTimes: List[(Address, Long)]
}
=======
}


>>>>>>> 955cb604
<|MERGE_RESOLUTION|>--- conflicted
+++ resolved
@@ -3,11 +3,7 @@
 import java.util.concurrent.atomic.AtomicBoolean
 
 import com.wavesplatform.features.{FeatureProvider, FeatureStatus}
-<<<<<<< HEAD
 import com.wavesplatform.metrics.BlockStats
-=======
-import com.wavesplatform.general.BlockVersion
->>>>>>> 955cb604
 import com.wavesplatform.network._
 import com.wavesplatform.settings.WavesSettings
 import com.wavesplatform.state2._
@@ -72,16 +68,11 @@
       s"BlockChain is too old (last block timestamp is $parentTimestamp generated $blockAge ago)"
     ))
 
-<<<<<<< HEAD
-  private def generateOneBlockTask(account: PrivateKeyAccount, parentHeight: Int,
-                                   greatGrandParent: Option[Block], balance: Long, version: Byte)(delay: FiniteDuration): Task[Either[String, Block]] = Task {
+  private def generateOneBlockTask(version: Int, account: PrivateKeyAccount, parentHeight: Int,
+                                   greatGrandParent: Option[Block], balance: Long)(delay: FiniteDuration): Task[Either[String, Block]] = Task {
     // should take last block right at the time of mining since microblocks might have been added
     // the rest doesn't change
     val parent = history.bestLastBlock(System.currentTimeMillis() - minMicroBlockDurationMills).get
-=======
-  private def generateOneBlockTask(version: Int, account: PrivateKeyAccount, parentHeight: Int, parent: Block,
-                                   greatGrandParent: Option[Block], balance: Long)(delay: FiniteDuration): Task[Either[String, Block]] = Task {
->>>>>>> 955cb604
     val pc = allChannels.size()
     lazy val lastBlockKernelData = parent.consensusData
     lazy val currentTime = timeService.correctedTime()
@@ -101,16 +92,8 @@
         val unconfirmed = utx.packUnconfirmed(minerSettings.maxTransactionsInKeyBlock, sortInBlock)
         val features = settings.featuresSettings.supported
           .filter(featureProvider.status(_) == FeatureStatus.Defined).toSet
-<<<<<<< HEAD
-        log.debug(s"Adding ${unconfirmed.size} unconfirmed transaction(s) to new block")
-        Block.buildAndSign(version, currentTime, parent.uniqueId, consensusData, unconfirmed, account, features)
-=======
-
-
-
         log.debug(s"Adding ${unconfirmed.size} unconfirmed transaction(s) to new block")
         Block.buildAndSign(version.toByte, currentTime, parent.uniqueId, consensusData, unconfirmed, account, features)
->>>>>>> 955cb604
           .left.map(l => l.err)
       }
     } yield block)
@@ -165,7 +148,6 @@
 
   private def generateBlockTask(account: PrivateKeyAccount): Task[Unit] = {
     val height = history.height()
-    val version = BlockVersion.resolve(height, settings)
     val lastBlock = history.lastBlock.get
     val grandParent = history.parent(lastBlock, 2)
     (for {
@@ -176,15 +158,11 @@
     } yield (offset, balance)) match {
       case Right((offset, balance)) =>
         log.debug(s"Next attempt for acc=$account in $offset")
-<<<<<<< HEAD
         val microBlocksEnabled = history.height() > blockchainSettings.functionalitySettings.enableMicroblocksAfterHeight
+//        val version = BlockVersion.resolve(height, settings)
         val version = if (microBlocksEnabled) NgBlockVersion else PlainBlockVersion
         nextBlockGenerationTimes += account.toAddress -> (System.currentTimeMillis() + offset.toMillis)
-        generateOneBlockTask(account, height, grandParent, balance, version)(offset).flatMap {
-=======
-        val balance = generatingBalance(stateReader, blockchainSettings.functionalitySettings, account, height)
-        generateOneBlockTask(version, account, height, lastBlock, grandParent, balance)(offset).flatMap {
->>>>>>> 955cb604
+        generateOneBlockTask(version, account, height, grandParent, balance)(offset).flatMap {
           case Right(block) => Task.now {
             processBlock(block, true) match {
               case Left(err) => log.warn("Error mining Block: " + err.toString)
@@ -227,18 +205,14 @@
 
 object Miner extends ScorexLogging {
 
-<<<<<<< HEAD
+  val MinimalGenerationOffsetMillis: Long = 1001
   val MaxTransactionsPerMicroblock: Int = 255
-=======
-  val MinimalGenerationOffsetMillis: Long = 1001
->>>>>>> 955cb604
 
   def calcOffset(timeService: Time, calculatedTimestamp: Long, minimalBlockGenerationOffset: FiniteDuration): FiniteDuration = {
     val calculatedGenerationTimestamp = (Math.ceil(calculatedTimestamp / 1000.0) * 1000).toLong
     val calculatedOffset = calculatedGenerationTimestamp - timeService.correctedTime()
     Math.max(minimalBlockGenerationOffset.toMillis, calculatedOffset).millis
   }
-<<<<<<< HEAD
 
   private val blockMiningStarted = Kamon.metrics.counter("block-mining-started")
   private val microMiningStarted = Kamon.metrics.counter("micro-mining-started")
@@ -247,8 +221,5 @@
 trait MinerDebugInfo {
   def collectNextBlockGenerationTimes: List[(Address, Long)]
 }
-=======
-}
-
-
->>>>>>> 955cb604
+
+
