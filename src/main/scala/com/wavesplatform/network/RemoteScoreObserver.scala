--- conflicted
+++ resolved
@@ -101,14 +101,7 @@
       }
 
     case ExtensionBlocks(blocks) =>
-<<<<<<< HEAD
-      if (blocks.nonEmpty)
-        log.debug(s"${id(ctx)} Receiving extension blocks from non-pinned channel: ${blocks.head.uniqueId} .. ${blocks.lastOption.map(_.uniqueId)} (Pinned: $pinnedChannelId)")
-      else
-        log.debug(s"${id(ctx)} Receiving extension blocks from non-pinned channel: EMPTY (Pinned: $pinnedChannelId)")
-=======
       log.debug(s"${id(ctx)} ${pinnedChannelId}Received blocks ${formatBlocks(blocks)} from non-pinned channel")
->>>>>>> c0bbb984
       super.channelRead(ctx, msg)
 
     case _ => super.channelRead(ctx, msg)
