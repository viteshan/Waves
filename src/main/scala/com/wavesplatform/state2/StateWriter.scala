--- conflicted
+++ resolved
@@ -2,46 +2,19 @@
 
 import java.util.concurrent.locks.ReentrantReadWriteLock
 
+import cats.implicits._
 import com.wavesplatform.metrics.Instrumented
 import com.wavesplatform.state2.reader.StateReaderImpl
-<<<<<<< HEAD
-import monix.reactive.Observable
-import monix.reactive.subjects.BehaviorSubject
-=======
-import scorex.transaction.PaymentTransaction
-import scorex.transaction.assets.TransferTransaction
-import scorex.transaction.assets.exchange.ExchangeTransaction
->>>>>>> dccf0db8
 import scorex.utils.ScorexLogging
 
 trait StateWriter {
   def applyBlockDiff(blockDiff: BlockDiff): Unit
 
   def clear(): Unit
-<<<<<<< HEAD
-
-  def status: Observable[Status]
-}
-
-object StateWriter {
-
-  case class Status(height: Int, lastUpdated: Long)
-=======
-}
->>>>>>> dccf0db8
-
 }
 
 class StateWriterImpl(p: StateStorage, synchronizationToken: ReentrantReadWriteLock)
   extends StateReaderImpl(p, synchronizationToken) with StateWriter with ScorexLogging with Instrumented {
-
-<<<<<<< HEAD
-  override val status = read { implicit l =>
-    BehaviorSubject(Status(sp().getHeight, System.currentTimeMillis))
-  }
-=======
-  override def close(): Unit = p.close()
->>>>>>> dccf0db8
 
   override def applyBlockDiff(blockDiff: BlockDiff): Unit = write { implicit l =>
     val oldHeight = sp().getHeight
@@ -62,36 +35,15 @@
 
     sp().setHeight(b, newHeight)
 
-<<<<<<< HEAD
     sp().commit(b)
-=======
-    sp().setHeight(newHeight)
->>>>>>> dccf0db8
 
     log.info(s"BlockDiff commit complete. Persisted height = $newHeight")
   }
 
   override def clear(): Unit = write { implicit l =>
-<<<<<<< HEAD
     val b = sp().createBatch()
     sp().removeEverything(b)
     sp().setHeight(b, 0)
     sp().commit(b)
-=======
-    sp().transactions.clear()
-    sp().wavesBalance.clear()
-    sp().assetBalance.clear()
-    sp().assets.clear()
-    sp().accountTransactionIds.clear()
-    sp().accountTransactionsLengths.clear()
-    sp().balanceSnapshots.clear()
-    sp().paymentTransactionHashes.clear()
-    sp().orderFills.clear()
-    sp().aliasToAddress.clear()
-    sp().leaseState.clear()
-    sp().lastBalanceSnapshotHeight.clear()
-    sp().setHeight(0)
-    sp().commit(compact = true)
->>>>>>> dccf0db8
   }
 }