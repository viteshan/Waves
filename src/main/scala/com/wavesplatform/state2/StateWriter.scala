--- conflicted
+++ resolved
@@ -15,7 +15,7 @@
   def clear(): Unit
 }
 
-class StateWriterImpl(p: StateStorage, synchronizationToken: ReentrantReadWriteLock = new ReentrantReadWriteLock())
+class StateWriterImpl(p: StateStorage, synchronizationToken: ReentrantReadWriteLock)
   extends StateReaderImpl(p, synchronizationToken) with StateWriter with ScorexLogging {
 
   import StateWriterImpl._
@@ -101,26 +101,20 @@
       measureSizeLog("lease info")(blockDiff.txsDiff.leaseState)(
         _.foreach { case (id, isActive) => sp().leaseState.put(id.arr, isActive) })
 
-<<<<<<< HEAD
-      sp().setHeight(sp().getHeight + blockDiff.heightDiff)
-      sp().commit()
-=======
       measureSizeLog("uniqueAssets")(blockDiff.txsDiff.assetsWithUniqueNames) {
         _.foreach { case (name, id) =>
           p.uniqueAssets.put(name.arr, id.arr)
         }
       }
 
-      p.setHeight(p.getHeight + blockDiff.heightDiff)
-      p.commit()
->>>>>>> e4c801e0
+      sp().setHeight(sp().getHeight + blockDiff.heightDiff)
+      sp().commit()
     }
     log.debug("BlockDiff commit complete")
   }
 
   override def clear(): Unit =write { implicit l=>
     StateStorage.dirty(p) {
-<<<<<<< HEAD
       sp().transactions.clear()
       sp().portfolios.clear()
       sp().assets.clear()
@@ -131,24 +125,10 @@
       sp().aliasToAddress.clear()
       sp().leaseState.clear()
       sp().lastUpdateHeight.clear()
+      sp().uniqueAssets.clear()
       sp().setHeight(0)
       sp().commit()
 
-=======
-      p.transactions.clear()
-      p.portfolios.clear()
-      p.assets.clear()
-      p.accountTransactionIds.clear()
-      p.balanceSnapshots.clear()
-      p.paymentTransactionHashes.clear()
-      p.exchangeTransactionsByOrder.clear()
-      p.aliasToAddress.clear()
-      p.leaseState.clear()
-      p.lastUpdateHeight.clear()
-      p.uniqueAssets.clear()
-      p.setHeight(0)
-      p.commit()
->>>>>>> e4c801e0
     }
   }
 }
