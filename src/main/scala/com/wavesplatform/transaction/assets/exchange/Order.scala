package com.wavesplatform.transaction.assets.exchange

import com.wavesplatform.account.{PrivateKeyAccount, PublicKeyAccount}
import com.wavesplatform.crypto
import com.wavesplatform.serialization.{BytesSerializable, JsonSerializable}
import com.wavesplatform.state.ByteStr
import com.wavesplatform.transaction.ValidationError.GenericError
import com.wavesplatform.transaction._
import com.wavesplatform.transaction.assets.exchange.Validation.booleanOperators
import com.wavesplatform.utils.Base58
import io.swagger.annotations.ApiModelProperty
import monix.eval.Coeval
import play.api.libs.json.{JsObject, Json}

import scala.util.Try

sealed trait OrderType {
  def bytes: Array[Byte]
}

object OrderType {

  case object BUY extends OrderType {
    def bytes: Array[Byte] = Array(0.toByte)

    override def toString: String = "buy"
  }

  case object SELL extends OrderType {
    def bytes: Array[Byte] = Array(1.toByte)

    override def toString: String = "sell"
  }

  def apply(value: Int): OrderType = value match {
    case 0 => OrderType.BUY
    case 1 => OrderType.SELL
    case _ => throw new RuntimeException("Unexpected OrderType")
  }

  def apply(value: String): OrderType = value match {
    case "buy"  => OrderType.BUY
    case "sell" => OrderType.SELL
    case _      => throw new RuntimeException("Unexpected OrderType")
  }

  def reverse(orderType: OrderType): OrderType = orderType match {
    case BUY  => SELL
    case SELL => BUY
  }
}

/**
  * Order to matcher service for asset exchange
  */
trait Order extends BytesSerializable with JsonSerializable with Proven {
  @ApiModelProperty(dataType = "java.lang.String") def senderPublicKey: PublicKeyAccount
  @ApiModelProperty(dataType = "java.lang.String", example = "") def matcherPublicKey: PublicKeyAccount
  def assetPair: AssetPair
  @ApiModelProperty(dataType = "java.lang.String", example = "buy") def orderType: OrderType
  @ApiModelProperty(value = "Price for AssetPair.second in AssetPair.first * 10^8", example = "100000000") def price: Long
  @ApiModelProperty("Amount in AssetPair.second") def amount: Long
  @ApiModelProperty(value = "Creation timestamp") def timestamp: Long
  @ApiModelProperty(value = "Order time to live, max = 30 days") def expiration: Long
  @ApiModelProperty(example = "100000") def matcherFee: Long
  @ApiModelProperty(dataType = "Proofs") def proofs: Proofs

  def version: Byte

  def signature: Array[Byte] = proofs.proofs(0).arr

  import Order._

  val sender = senderPublicKey

  def isValid(atTime: Long): Validation = {
    isValidAmount(price, amount) &&
    assetPair.isValid &&
    (matcherFee > 0) :| "matcherFee should be > 0" &&
    (matcherFee < MaxAmount) :| "matcherFee too large" &&
    (timestamp > 0) :| "timestamp should be > 0" &&
    (expiration - atTime <= MaxLiveTime) :| "expiration should be earlier than 30 days" &&
    (expiration >= atTime) :| "expiration should be > currentTime"
  }

  def isValidAmount(matchPrice: Long, matchAmount: Long): Validation = {
    (matchAmount > 0) :| "amount should be > 0" &&
    (matchPrice > 0) :| "price should be > 0" &&
    (matchAmount < MaxAmount) :| "amount too large" &&
    getSpendAmount(matchPrice, matchAmount).isRight :| "SpendAmount too large" &&
    (getSpendAmount(matchPrice, matchAmount).getOrElse(0L) > 0) :| "SpendAmount should be > 0" &&
    getReceiveAmount(matchPrice, matchAmount).isRight :| "ReceiveAmount too large" &&
    (getReceiveAmount(matchPrice, matchAmount).getOrElse(0L) > 0) :| "ReceiveAmount should be > 0"
  }

  @ApiModelProperty(hidden = true)
  val id: Coeval[Array[Byte]] = Coeval.evalOnce(crypto.fastHash(bodyBytes()))

  @ApiModelProperty(hidden = true)
  val idStr: Coeval[String] = Coeval.evalOnce(Base58.encode(id()))

  @ApiModelProperty(hidden = true)
  val bytes: Coeval[Array[Byte]]

  @ApiModelProperty(hidden = true)
  val bodyBytes: Coeval[Array[Byte]]

  @ApiModelProperty(hidden = true)
  def getReceiveAssetId: Option[AssetId] = orderType match {
    case OrderType.BUY  => assetPair.amountAsset
    case OrderType.SELL => assetPair.priceAsset
  }

  @ApiModelProperty(hidden = true)
  def getSpendAssetId: Option[AssetId] = orderType match {
    case OrderType.BUY  => assetPair.priceAsset
    case OrderType.SELL => assetPair.amountAsset
  }

  @ApiModelProperty(hidden = true)
  def getSpendAmount(matchPrice: Long, matchAmount: Long): Either[ValidationError, Long] =
    Try {
      if (orderType == OrderType.SELL) matchAmount
      else {
        val spend = BigInt(matchAmount) * matchPrice / PriceConstant
        if (getSpendAssetId.isEmpty && !(spend + matcherFee).isValidLong) {
          throw new ArithmeticException("BigInteger out of long range")
        } else spend.bigInteger.longValueExact()
      }
    }.toEither.left.map(x => GenericError(x.getMessage))

  @ApiModelProperty(hidden = true)
  def getReceiveAmount(matchPrice: Long, matchAmount: Long): Either[ValidationError, Long] =
    Try {
      if (orderType == OrderType.BUY) matchAmount
      else {
        (BigInt(matchAmount) * matchPrice / PriceConstant).bigInteger.longValueExact()
      }
    }.toEither.left.map(x => GenericError(x.getMessage))

  @ApiModelProperty(hidden = true)
  override val json: Coeval[JsObject] = Coeval.evalOnce({
    val sig = Base58.encode(signature)
    Json.obj(
      "version"          -> version,
      "id"               -> Base58.encode(id()),
      "sender"           -> senderPublicKey.address,
      "senderPublicKey"  -> Base58.encode(senderPublicKey.publicKey),
      "matcherPublicKey" -> Base58.encode(matcherPublicKey.publicKey),
      "assetPair"        -> assetPair.json,
      "orderType"        -> orderType.toString,
      "price"            -> price,
      "amount"           -> amount,
      "timestamp"        -> timestamp,
      "expiration"       -> expiration,
      "matcherFee"       -> matcherFee,
      "signature"        -> sig,
      "proofs"           -> proofs.proofs
    )
  })

  def jsonStr: String = Json.stringify(json())

  override def equals(obj: Any): Boolean = {
    obj match {
      case o: Order =>
        senderPublicKey == o.senderPublicKey &&
          matcherPublicKey == o.matcherPublicKey &&
          assetPair == o.assetPair &&
          orderType == o.orderType &&
          price == o.price &&
          amount == o.amount &&
          expiration == o.expiration &&
          matcherFee == o.matcherFee &&
          (signature sameElements o.signature)
      case _ => false
    }
  }

  override def hashCode(): Int = idStr.hashCode()
}

object Order {
  val MaxLiveTime: Long = 30L * 24L * 60L * 60L * 1000L
  val PriceConstant     = 100000000L
  val MaxAmount: Long   = 100 * PriceConstant * PriceConstant

  def apply(@ApiModelProperty(dataType = "java.lang.String") senderPublicKey: PublicKeyAccount,
            @ApiModelProperty(dataType = "java.lang.String", example = "") matcherPublicKey: PublicKeyAccount,
            assetPair: AssetPair,
            @ApiModelProperty(dataType = "java.lang.String", example = "buy") orderType: OrderType,
            @ApiModelProperty(value = "Price for AssetPair.second in AssetPair.first * 10^8", example = "100000000") price: Long,
            @ApiModelProperty("Amount in AssetPair.second") amount: Long,
            @ApiModelProperty(value = "Creation timestamp") timestamp: Long,
            @ApiModelProperty(value = "Order time to live, max = 30 days") expiration: Long,
            @ApiModelProperty(example = "100000") matcherFee: Long,
            @ApiModelProperty(dataType = "Proofs") proofs: Proofs,
            @ApiModelProperty(dataType = "java.lang.Byte") version: Byte = 1): Order = {
    if (version == 1) {
      OrderV1(senderPublicKey, matcherPublicKey, assetPair, orderType, price, amount, timestamp, expiration, matcherFee, proofs)
    } else {
      OrderV2(senderPublicKey, matcherPublicKey, assetPair, orderType, price, amount, timestamp, expiration, matcherFee, proofs)
    }
  }
  def apply(@ApiModelProperty(dataType = "java.lang.String") senderPublicKey: PublicKeyAccount,
            @ApiModelProperty(dataType = "java.lang.String", example = "") matcherPublicKey: PublicKeyAccount,
            assetPair: AssetPair,
            @ApiModelProperty(dataType = "java.lang.String", example = "buy") orderType: OrderType,
            @ApiModelProperty(value = "Price for AssetPair.second in AssetPair.first * 10^8", example = "100000000") price: Long,
            @ApiModelProperty("Amount in AssetPair.second") amount: Long,
            @ApiModelProperty(value = "Creation timestamp") timestamp: Long,
            @ApiModelProperty(value = "Order time to live, max = 30 days") expiration: Long,
            @ApiModelProperty(example = "100000") matcherFee: Long,
            @ApiModelProperty(dataType = "java.lang.String") signature: Array[Byte]): Order = {
    OrderV1(senderPublicKey,
            matcherPublicKey,
            assetPair,
            orderType,
            price,
            amount,
            timestamp,
            expiration,
            matcherFee,
            Proofs(Seq(ByteStr(signature))))
  }

  def buy(sender: PrivateKeyAccount,
          matcher: PublicKeyAccount,
          pair: AssetPair,
          price: Long,
          amount: Long,
          timestamp: Long,
          expiration: Long,
          matcherFee: Long,
          version: Byte = 1): Order = {
    val unsigned = Order(sender, matcher, pair, OrderType.BUY, price, amount, timestamp, expiration, matcherFee, Proofs.empty, version)
<<<<<<< HEAD
    sign(unsigned, sender)
=======
    val sig      = crypto.sign(sender, unsigned.bodyBytes())
    unsigned.updateProofs(Proofs(Seq(ByteStr(sig))))
>>>>>>> 24d25962
  }

  def sell(sender: PrivateKeyAccount,
           matcher: PublicKeyAccount,
           pair: AssetPair,
           price: Long,
           amount: Long,
           timestamp: Long,
           expiration: Long,
           matcherFee: Long,
           version: Byte = 1): Order = {
    val unsigned = Order(sender, matcher, pair, OrderType.SELL, price, amount, timestamp, expiration, matcherFee, Proofs.empty, version)
<<<<<<< HEAD
    sign(unsigned, sender)
=======
    val sig      = crypto.sign(sender, unsigned.bodyBytes())
    unsigned.updateProofs(Proofs(Seq(ByteStr(sig))))
>>>>>>> 24d25962
  }

  def apply(sender: PrivateKeyAccount,
            matcher: PublicKeyAccount,
            pair: AssetPair,
            orderType: OrderType,
            price: Long,
            amount: Long,
            timestamp: Long,
            expiration: Long,
            matcherFee: Long,
            version: Byte): Order = {
    val unsigned = Order(sender, matcher, pair, orderType, price, amount, timestamp, expiration, matcherFee, Proofs.empty, version)
<<<<<<< HEAD
    sign(unsigned, sender)
=======
    val sig      = crypto.sign(sender, unsigned.bodyBytes())
    unsigned.updateProofs(Proofs(Seq(ByteStr(sig))))
>>>>>>> 24d25962
  }

  def sign(unsigned: Order, sender: PrivateKeyAccount): Order = {
    require(unsigned.senderPublicKey == sender)
<<<<<<< HEAD
    val sig = crypto.sign(sender, unsigned.toSign)
    unsigned match {
      case o @ OrderV2(_, _, _, _, _, _, _, _, _, _) =>
        o.copy(proofs = Proofs(Seq(ByteStr(sig))))
      case o @ OrderV1(_, _, _, _, _, _, _, _, _, _) =>
        o.copy(proofs = Proofs(Seq(ByteStr(sig))))
    }
=======
    val sig = crypto.sign(sender, unsigned.bodyBytes())
    unsigned.updateProofs(Proofs(Seq(ByteStr(sig))))
>>>>>>> 24d25962
  }

  def splitByType(o1: Order, o2: Order): (Order, Order) = {
    require(o1.orderType != o2.orderType)
    if (o1.orderType == OrderType.BUY) (o1, o2)
    else (o2, o1)
  }

  def assetIdBytes(assetId: Option[AssetId]): Array[Byte] = {
    assetId.map(a => (1: Byte) +: a.arr).getOrElse(Array(0: Byte))
  }

  def validateOrderProofsAsSignature(o: Order): Either[ValidationError, Order] = {
    o.proofs.proofs.headOption
      .toRight(GenericError("Proofs cannot be empty"))
      .flatMap(bystr => {
        Either
          .cond(
            crypto.verify(bystr.arr, o.bodyBytes(), o.sender.publicKey),
            o,
            GenericError("Proofs cannot be verified as signature")
          )
      })
  }
}<|MERGE_RESOLUTION|>--- conflicted
+++ resolved
@@ -234,12 +234,7 @@
           matcherFee: Long,
           version: Byte = 1): Order = {
     val unsigned = Order(sender, matcher, pair, OrderType.BUY, price, amount, timestamp, expiration, matcherFee, Proofs.empty, version)
-<<<<<<< HEAD
     sign(unsigned, sender)
-=======
-    val sig      = crypto.sign(sender, unsigned.bodyBytes())
-    unsigned.updateProofs(Proofs(Seq(ByteStr(sig))))
->>>>>>> 24d25962
   }
 
   def sell(sender: PrivateKeyAccount,
@@ -252,12 +247,7 @@
            matcherFee: Long,
            version: Byte = 1): Order = {
     val unsigned = Order(sender, matcher, pair, OrderType.SELL, price, amount, timestamp, expiration, matcherFee, Proofs.empty, version)
-<<<<<<< HEAD
     sign(unsigned, sender)
-=======
-    val sig      = crypto.sign(sender, unsigned.bodyBytes())
-    unsigned.updateProofs(Proofs(Seq(ByteStr(sig))))
->>>>>>> 24d25962
   }
 
   def apply(sender: PrivateKeyAccount,
@@ -271,28 +261,18 @@
             matcherFee: Long,
             version: Byte): Order = {
     val unsigned = Order(sender, matcher, pair, orderType, price, amount, timestamp, expiration, matcherFee, Proofs.empty, version)
-<<<<<<< HEAD
     sign(unsigned, sender)
-=======
-    val sig      = crypto.sign(sender, unsigned.bodyBytes())
-    unsigned.updateProofs(Proofs(Seq(ByteStr(sig))))
->>>>>>> 24d25962
   }
 
   def sign(unsigned: Order, sender: PrivateKeyAccount): Order = {
     require(unsigned.senderPublicKey == sender)
-<<<<<<< HEAD
-    val sig = crypto.sign(sender, unsigned.toSign)
+    val sig = crypto.sign(sender, unsigned.bodyBytes())
     unsigned match {
       case o @ OrderV2(_, _, _, _, _, _, _, _, _, _) =>
         o.copy(proofs = Proofs(Seq(ByteStr(sig))))
       case o @ OrderV1(_, _, _, _, _, _, _, _, _, _) =>
         o.copy(proofs = Proofs(Seq(ByteStr(sig))))
     }
-=======
-    val sig = crypto.sign(sender, unsigned.bodyBytes())
-    unsigned.updateProofs(Proofs(Seq(ByteStr(sig))))
->>>>>>> 24d25962
   }
 
   def splitByType(o1: Order, o2: Order): (Order, Order) = {
