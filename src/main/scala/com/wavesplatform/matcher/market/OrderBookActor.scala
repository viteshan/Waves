--- conflicted
+++ resolved
@@ -6,13 +6,8 @@
 import com.wavesplatform.matcher.MatcherSettings
 import com.wavesplatform.matcher.api._
 import com.wavesplatform.matcher.market.OrderBookActor._
-<<<<<<< HEAD
-import com.wavesplatform.matcher.market.OrderHistoryActor._
-import com.wavesplatform.matcher.model.Events.{Event, ExchangeTransactionCreated, OrderAdded}
+import com.wavesplatform.matcher.model.Events.{Event, ExchangeTransactionCreated, OrderAdded, OrderExecuted}
 import com.wavesplatform.matcher.model.MatcherModel.{Level, Price}
-=======
-import com.wavesplatform.matcher.model.Events.{Event, ExchangeTransactionCreated, OrderAdded, OrderExecuted}
->>>>>>> dd6d68a2
 import com.wavesplatform.matcher.model._
 import com.wavesplatform.metrics.TimerExt
 import com.wavesplatform.network._
@@ -45,16 +40,7 @@
 
   private val cleanupCancellable = context.system.scheduler.schedule(settings.orderCleanupInterval, settings.orderCleanupInterval, self, OrderCleanup)
   private var orderBook          = OrderBook.empty
-<<<<<<< HEAD
-  private var apiSender          = Option.empty[ActorRef]
-  private var cancellable        = Option.empty[Cancellable]
-
-  private var lastTrade: Option[Order] = None
-
-  val okCancel: java.lang.Boolean     = Boolean.box(true)
-  val failedCancel: java.lang.Boolean = Boolean.box(false)
-=======
->>>>>>> dd6d68a2
+  private var lastTrade          = Option.empty[Order]
 
   private def fullCommands: Receive = readOnlyCommands orElse snapshotsCommands orElse executeCommands
 
@@ -145,36 +131,9 @@
   }
 
   private def onAddOrder(order: Order): Unit = {
-<<<<<<< HEAD
-    val msg = ValidateOrder(order, NTP.correctedTime())
-    orderHistory ! msg
-    apiSender = Some(sender())
-    cancellable = Some(context.system.scheduler.scheduleOnce(settings.validationTimeout, self, ValidationTimeoutExceeded))
-    context.become(waitingValidation(msg))
-  }
-
-  private def handleValidateOrderResult(orderId: ByteStr, res: Either[GenericError, Order]): Unit = {
-    res match {
-      case Left(err) =>
-        log.debug(s"Order $orderId rejected: ${err.err}")
-        apiSender.foreach(_ ! OrderRejected(err.err))
-      case Right(o) =>
-        log.debug(s"Order accepted: '${o.idStr()}' in '${o.assetPair.key}', trying to match ...")
-        timer.measure(matchOrder(LimitOrder(o)))
-        apiSender.foreach(_ ! OrderAccepted(o))
-    }
-
-    becomeFullCommands()
-  }
-
-  private def becomeFullCommands(): Unit = {
-    unstashAll()
-    context.become(fullCommands)
-=======
     log.trace(s"Order accepted: '${order.id()}' in '${order.assetPair.key}', trying to match ...")
     timer.measure(matchOrder(LimitOrder(order)))
     sender() ! OrderAccepted(order)
->>>>>>> dd6d68a2
   }
 
   private def applyEvent(e: Event): Unit = {
