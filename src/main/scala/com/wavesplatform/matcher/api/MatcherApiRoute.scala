package com.wavesplatform.matcher.api

import java.util.concurrent.Executors
<<<<<<< HEAD
import javax.ws.rs.Path
=======
>>>>>>> 03578d08

import akka.actor.ActorRef
import akka.http.scaladsl.model.{StatusCode, StatusCodes}
import akka.http.scaladsl.server.{Directive1, Route}
import akka.pattern.ask
import akka.util.Timeout
import com.google.common.primitives.Longs
import com.wavesplatform.account.PublicKeyAccount
import com.wavesplatform.api.http._
import com.wavesplatform.crypto
import com.wavesplatform.matcher.market.MatcherActor.{GetMarkets, GetMarketsResponse}
import com.wavesplatform.matcher.market.MatcherTransactionWriter.GetTransactionsByOrder
import com.wavesplatform.matcher.market.OrderBookActor._
import com.wavesplatform.matcher.market.OrderHistoryActor._
import com.wavesplatform.matcher.model.MatcherModel.{Level, Price}
import com.wavesplatform.matcher.model.{LevelAgg, LimitOrder, OrderBook, OrderInfo}
import com.wavesplatform.matcher.{AssetPairBuilder, MatcherSettings}
import com.wavesplatform.metrics.TimerExt
import com.wavesplatform.settings.RestAPISettings
import com.wavesplatform.transaction.assets.exchange.OrderJson._
import com.wavesplatform.transaction.assets.exchange.{AssetPair, Order}
import com.wavesplatform.utils.{Base58, NTP, ScorexLogging}
import com.wavesplatform.wallet.Wallet
import io.swagger.annotations._
import javax.ws.rs.Path
import kamon.Kamon
import org.iq80.leveldb.DB
import play.api.libs.json._

import scala.concurrent.ExecutionContext.Implicits.global
import scala.concurrent.duration._
import scala.concurrent.{ExecutionContext, ExecutionContextExecutor, Future}
import scala.util.{Failure, Success, Try}

@Path("/matcher")
@Api(value = "/matcher/")
case class MatcherApiRoute(wallet: Wallet,
                           assetPairBuilder: AssetPairBuilder,
                           matcher: ActorRef,
                           orderHistory: ActorRef,
                           orderBook: AssetPair => Option[ActorRef],
                           orderBookSnapshot: AssetPair => Option[OrderBook],
                           txWriter: ActorRef,
                           settings: RestAPISettings,
                           matcherSettings: MatcherSettings,
                           db: DB)
    extends ApiRoute
    with ScorexLogging {

  import MatcherApiRoute._
  import PathMatchers._

  private val timer       = Kamon.timer("matcher.api-requests")
  private val placeTimer  = timer.refine("action" -> "place")
  private val cancelTimer = timer.refine("action" -> "cancel")

  override lazy val route: Route =
    pathPrefix("matcher") {
<<<<<<< HEAD
      matcherPublicKey ~ orderBook ~ marketStatus ~ place ~ getAssetPairAndPublicKeyOrderHistory ~ getPublicKeyOrderHistory ~
=======
      matcherPublicKey ~ getOrderBook ~ place ~ getAssetPairAndPublicKeyOrderHistory ~ getPublicKeyOrderHistory ~
>>>>>>> 03578d08
        getAllOrderHistory ~ getTradableBalance ~ reservedBalance ~ orderStatus ~
        historyDelete ~ cancel ~ cancelAll ~ orderbooks ~ orderBookDelete ~ getTransactionsByOrder ~ forceCancelOrder ~
        getSettings
    }

  private def withAssetPair(p: AssetPair, redirectToInverse: Boolean = false, suffix: String = ""): Directive1[AssetPair] =
    assetPairBuilder.validateAssetPair(p) match {
      case Right(_) => provide(p)
      case Left(e) if redirectToInverse =>
        assetPairBuilder
          .validateAssetPair(p.reverse)
          .fold(
            _ => complete(StatusCodes.NotFound -> Json.obj("message" -> e)),
            _ => redirect(s"/matcher/orderbook/${p.priceAssetStr}/${p.amountAssetStr}$suffix", StatusCodes.MovedPermanently)
          )
      case Left(e) => complete(StatusCodes.NotFound -> Json.obj("message" -> e))
    }

  @Path("/")
  @ApiOperation(value = "Matcher Public Key", notes = "Get matcher public key", httpMethod = "GET")
  def matcherPublicKey: Route = (pathEndOrSingleSlash & get) {
    complete(
      wallet
        .findPrivateKey(matcherSettings.account)
        .map(a => JsString(Base58.encode(a.publicKey)))
        .getOrElse[JsValue](JsString("")))
  }

  @Path("/settings")
  @ApiOperation(value = "Matcher Settings", notes = "Get matcher settings", httpMethod = "GET")
  def getSettings: Route = (path("settings") & get) {
    val priceAssets = matcherSettings.priceAssets
    complete(StatusCodes.OK -> Json.obj("priceAssets" -> priceAssets))
  }

  @Path("/orderbook/{amountAsset}/{priceAsset}")
  @ApiOperation(value = "Get Order Book for a given Asset Pair", notes = "Get Order Book for a given Asset Pair", httpMethod = "GET")
  @ApiImplicitParams(
    Array(
      new ApiImplicitParam(name = "amountAsset", value = "Amount Asset Id in Pair, or 'WAVES'", dataType = "string", paramType = "path"),
      new ApiImplicitParam(name = "priceAsset", value = "Price Asset Id in Pair, or 'WAVES'", dataType = "string", paramType = "path"),
      new ApiImplicitParam(name = "depth",
                           value = "Limit the number of bid/ask records returned",
                           required = false,
                           dataType = "integer",
                           paramType = "query")
    ))
  def getOrderBook: Route = (path("orderbook" / AssetPairPM) & get) { p =>
    parameters('depth.as[Int].?) { depth =>
      withAssetPair(p, redirectToInverse = true) { pair =>
        complete(StatusCodes.OK -> orderBookSnapshot(pair).fold(GetOrderBookResponse.empty(pair))(handleGetOrderBook(pair, _, depth)).json)
      }
    }
  }

  @Path("/orderbook/{amountAsset}/{priceAsset}/status")
  @ApiOperation(value = "Get Market Status", notes = "Get current market data such as last trade, best bid and ask", httpMethod = "GET")
  @ApiImplicitParams(
    Array(
      new ApiImplicitParam(name = "amountAsset", value = "Amount Asset Id in Pair, or 'WAVES'", dataType = "string", paramType = "path"),
      new ApiImplicitParam(name = "priceAsset", value = "Price Asset Id in Pair, or 'WAVES'", dataType = "string", paramType = "path")
    ))
  def marketStatus: Route = (path("orderbook" / Segment / Segment / "status") & get) { (a1, a2) =>
    withAssetPair(a1, a2) { pair =>
      onComplete((matcher ? GetMarketStatusRequest(pair)).mapTo[MatcherResponse]) { t =>
        complete(t.fold(ex => StatusCodes.InternalServerError -> s"An error occurred: ${ex.getMessage}", resp => resp.code -> resp.json))
      }
    }
  }

  @Path("/orderbook")
  @ApiOperation(value = "Place order",
                notes = "Place a new limit order (buy or sell)",
                httpMethod = "POST",
                produces = "application/json",
                consumes = "application/json")
  @ApiImplicitParams(
    Array(
      new ApiImplicitParam(
        name = "body",
        value = "Json with data",
        required = true,
        paramType = "body",
        dataType = "com.wavesplatform.transaction.assets.exchange.Order"
      )
    ))
  def place: Route = path("orderbook") {
    (pathEndOrSingleSlash & post) {
      json[Order] { order =>
        placeTimer.measure {
          (matcher ? order).mapTo[MatcherResponse].map(r => r.code -> r.json)
        }
      }
    }
  }

  @Path("/orderbook/cancel")
  @ApiOperation(
    value = "Cancel orders",
    notes = "Cancel all previously submitted orders if it's not already filled completely",
    httpMethod = "POST",
    produces = "application/json",
    consumes = "application/json"
  )
  @ApiImplicitParams(
    Array(
      new ApiImplicitParam(
        name = "body",
        value = "Json with data",
        required = true,
        paramType = "body",
        dataType = "com.wavesplatform.matcher.api.CancelOrderRequest"
      )
    ))
  def cancelAll: Route = (path("orderbook" / "cancel") & post) {
    implicit val ec = MatcherApiRoute.cancelExecutor
    json[CancelOrderRequest] { req =>
      if (req.isSignatureValid()) {
        req.timestamp match {
          case None => InvalidSignature
          case Some(timestamp) =>
            val address = req.senderPublicKey.address
            MatcherApiRoute.checkTimestamp(address, timestamp.millis) {
              val requests = DBUtils
                .ordersByAddress(db, req.senderPublicKey.toAddress, Set.empty, activeOnly = true, matcherSettings.maxOrdersPerRequest)
                .map {
                  case (order, _) =>
                    orderBook(order.assetPair).fold {
                      log.warn(s"Can't find pair ${order.assetPair} for order ${order.id()}")
                      Future.successful[Any](())
                    } { x =>
                      cancelTimer.measure(x ? CancelOrder(order.assetPair, req.senderPublicKey, order.id()))
                    }
                }

              Future.sequence(requests).map { _ =>
                StatusCodes.OK -> Json.obj("status" -> "Cancelled")
              }
            }
        }
      } else InvalidSignature
    }
  }

  @Path("/orderbook/{amountAsset}/{priceAsset}/cancel")
  @ApiOperation(
    value = "Cancel order",
    notes = "Cancel previously submitted order if it's not already filled completely",
    httpMethod = "POST",
    produces = "application/json",
    consumes = "application/json"
  )
  @ApiImplicitParams(
    Array(
      new ApiImplicitParam(name = "amountAsset", value = "Amount Asset Id in Pair, or 'WAVES'", dataType = "string", paramType = "path"),
      new ApiImplicitParam(name = "priceAsset", value = "Price Asset Id in Pair, or 'WAVES'", dataType = "string", paramType = "path"),
      new ApiImplicitParam(
        name = "body",
        value = "Json with data",
        required = true,
        paramType = "body",
        dataType = "com.wavesplatform.matcher.api.CancelOrderRequest"
      )
    ))
  def cancel: Route = (path("orderbook" / AssetPairPM / "cancel") & post) { p =>
    withAssetPair(p) { pair =>
      orderBook(pair).fold[Route](complete(StatusCodes.NotFound -> Json.obj("message" -> "Invalid asset pair"))) { oba =>
        json[CancelOrderRequest] { req =>
          if (req.isSignatureValid())
            req.orderId match {
              case Some(id) =>
                cancelTimer
                  .measure(oba ? CancelOrder(pair, req.senderPublicKey, id))
                  .mapTo[MatcherResponse]
                  .map(r => r.code -> r.json)

              case None =>
                val requests = DBUtils
                  .ordersByAddressAndPair(db, req.senderPublicKey.toAddress, pair, activeOnly = true)
                  .map {
                    case (order, _) =>
                      orderBook(order.assetPair).fold {
                        log.warn(s"Can't find pair ${order.assetPair} for order ${order.id()}")
                        Future.successful[Any](())
                      } { x =>
                        cancelTimer.measure(x ? CancelOrder(order.assetPair, req.senderPublicKey, order.id()))
                      }
                  }

                Future.sequence(requests).map { _ =>
                  StatusCodes.OK -> Json.obj("status" -> "Cancelled")
                }
            } else InvalidSignature
        }
      }
    }
  }
  @Path("/orderbook/{amountAsset}/{priceAsset}/delete")
  @ApiOperation(
    value = "Delete Order from History by Id",
    notes = "Delete Order from History by Id if it's in terminal status (Filled, Cancel)",
    httpMethod = "POST",
    produces = "application/json",
    consumes = "application/json"
  )
  @ApiImplicitParams(
    Array(
      new ApiImplicitParam(name = "amountAsset", value = "Amount Asset Id in Pair, or 'WAVES'", dataType = "string", paramType = "path"),
      new ApiImplicitParam(name = "priceAsset", value = "Price Asset Id in Pair, or 'WAVES'", dataType = "string", paramType = "path"),
      new ApiImplicitParam(
        name = "body",
        value = "Json with data",
        required = true,
        paramType = "body",
        dataType = "com.wavesplatform.matcher.api.CancelOrderRequest"
      )
    ))
  def historyDelete: Route = (path("orderbook" / AssetPairPM / "delete") & post) { p =>
    withAssetPair(p) { pair =>
      json[CancelOrderRequest] { req =>
        if (req.isSignatureValid()) {
          (orderHistory ? DeleteOrderFromHistory(pair, req.senderPublicKey, req.orderId, NTP.correctedTime()))
            .mapTo[MatcherResponse]
            .map(r => r.code -> r.json)
        } else InvalidSignature
      }
    }
  }

  @Path("/orderbook/{amountAsset}/{priceAsset}/publicKey/{publicKey}")
  @ApiOperation(value = "Order History by Asset Pair and Public Key",
                notes = "Get Order History for a given Asset Pair and Public Key",
                httpMethod = "GET")
  @ApiImplicitParams(
    Array(
      new ApiImplicitParam(name = "amountAsset", value = "Amount Asset Id in Pair, or 'WAVES'", dataType = "string", paramType = "path"),
      new ApiImplicitParam(name = "priceAsset", value = "Price Asset Id in Pair, or 'WAVES'", dataType = "string", paramType = "path"),
      new ApiImplicitParam(name = "publicKey", value = "Public Key", required = true, dataType = "string", paramType = "path"),
      new ApiImplicitParam(name = "Timestamp", value = "Timestamp", required = true, dataType = "integer", paramType = "header"),
      new ApiImplicitParam(name = "Signature",
                           value = "Signature of [Public Key ++ Timestamp] bytes",
                           required = true,
                           dataType = "string",
                           paramType = "header")
    ))
  def getAssetPairAndPublicKeyOrderHistory: Route = (path("orderbook" / AssetPairPM / "publicKey" / PublicKeyPM) & get) { (p, publicKey) =>
    (headerValueByName("Timestamp") & headerValueByName("Signature")) { (ts, sig) =>
      checkGetSignature(publicKey, ts, sig) match {
        case Success(address) =>
          withAssetPair(p, redirectToInverse = true, s"/publicKey/$publicKey") { pair =>
            complete(StatusCodes.OK -> DBUtils.ordersByAddressAndPair(db, address, pair, false).map {
              case (order, orderInfo) =>
                orderJson(order, orderInfo)
            })
          }
        case Failure(ex) =>
          complete(StatusCodes.BadRequest -> Json.obj("message" -> ex.getMessage))
      }
    }
  }

  @Path("/orderbook/{publicKey}")
  @ApiOperation(value = "Order History by Public Key", notes = "Get Order History for a given Public Key", httpMethod = "GET")
  @ApiImplicitParams(
    Array(
      new ApiImplicitParam(name = "publicKey", value = "Public Key", required = true, dataType = "string", paramType = "path"),
      new ApiImplicitParam(
        name = "activeOnly",
        value = "Return active only orders (Accepted and PartiallyFilled)",
        required = false,
        dataType = "boolean",
        paramType = "query",
        defaultValue = "false"
      ),
      new ApiImplicitParam(name = "Timestamp", value = "Timestamp", required = true, dataType = "integer", paramType = "header"),
      new ApiImplicitParam(name = "Signature",
                           value = "Signature of [Public Key ++ Timestamp] bytes",
                           required = true,
                           dataType = "string",
                           paramType = "header")
    ))
  def getPublicKeyOrderHistory: Route = (path("orderbook" / PublicKeyPM) & get) { publicKey =>
    parameters('activeOnly.as[Boolean].?) { activeOnly =>
      (headerValueByName("Timestamp") & headerValueByName("Signature")) { (ts, sig) =>
        checkGetSignature(publicKey, ts, sig) match {
          case Success(_) =>
            complete(
              StatusCodes.OK -> DBUtils
                .ordersByAddress(db, publicKey, Set.empty, activeOnly.getOrElse(false), matcherSettings.maxOrdersPerRequest)
                .map {
                  case (order, orderInfo) =>
                    orderJson(order, orderInfo)
                })
          case Failure(ex) =>
            complete(StatusCodes.BadRequest -> Json.obj("message" -> ex.getMessage))
        }
      }
    }
  }

  def checkGetSignature(pk: PublicKeyAccount, timestamp: String, signature: String): Try[PublicKeyAccount] = Try {
    val sig = Base58.decode(signature).get
    val ts  = timestamp.toLong
    require(math.abs(ts - NTP.correctedTime()).millis < matcherSettings.maxTimestampDiff, "Incorrect timestamp")
    require(crypto.verify(sig, pk.publicKey ++ Longs.toByteArray(ts), pk.publicKey), "Incorrect signature")
    pk
  }

  @Path("/orders/cancel/{orderId}")
  @ApiOperation(value = "Cancel Order by ID without signature", notes = "Cancel Order by ID without signature", httpMethod = "POST")
  @ApiImplicitParams(
    Array(
      new ApiImplicitParam(name = "orderId", value = "Order Id", required = true, dataType = "string", paramType = "path")
    ))
  def forceCancelOrder: Route = (path("orders" / "cancel" / ByteStrPM) & post & withAuth) { orderId =>
    implicit val timeout: Timeout = Timeout(10.seconds)
    val resp: Future[MatcherResponse] = (orderHistory ? ForceCancelOrderFromHistory(orderId)).flatMap {
      case Some(order: Order) => (matcher ? ForceCancelOrder(order.assetPair, orderId)).mapTo[MatcherResponse]
      case None =>
        Future {
          OrderCancelRejected("Order not found")
        }
    }

    complete(resp.map(r => r.code -> r.json))
  }

  @Path("/orders/{address}")
  @ApiOperation(value = "All Order History by address", notes = "Get All Order History for a given address", httpMethod = "GET")
  @ApiImplicitParams(
    Array(
      new ApiImplicitParam(name = "address", value = "Address", dataType = "string", paramType = "path")
    ))
  def getAllOrderHistory: Route = (path("orders" / AddressPM) & get & withAuth) { address =>
    parameters('activeOnly.as[Boolean].?) { activeOnly =>
      complete(
        StatusCodes.OK -> DBUtils.ordersByAddress(db, address, Set.empty, activeOnly.getOrElse(true), matcherSettings.maxOrdersPerRequest).map {
          case (order, orderInfo) =>
            orderJson(order, orderInfo)
        })
    }
  }

  @Path("/orderbook/{amountAsset}/{priceAsset}/tradableBalance/{address}")
  @ApiOperation(value = "Tradable balance for Asset Pair", notes = "Get Tradable balance for the given Asset Pair", httpMethod = "GET")
  @ApiImplicitParams(
    Array(
      new ApiImplicitParam(name = "amountAsset", value = "Amount Asset Id in Pair, or 'WAVES'", dataType = "string", paramType = "path"),
      new ApiImplicitParam(name = "priceAsset", value = "Price Asset Id in Pair, or 'WAVES'", dataType = "string", paramType = "path"),
      new ApiImplicitParam(name = "address", value = "Account Address", required = true, dataType = "string", paramType = "path")
    ))
  def getTradableBalance: Route = (path("orderbook" / AssetPairPM / "tradableBalance" / AddressPM) & get) { (pair, address) =>
    withAssetPair(pair, redirectToInverse = true, s"/tradableBalance/$address") { pair =>
      complete(
        (orderHistory ? GetTradableBalance(pair, address, NTP.correctedTime()))
          .mapTo[MatcherResponse]
          .map(r => r.code -> r.json))
    }
  }

  @Path("/balance/reserved/{publicKey}")
  @ApiOperation(value = "Reserved Balance", notes = "Get non-zero balance of open orders", httpMethod = "GET")
  @ApiImplicitParams(
    Array(
      new ApiImplicitParam(name = "publicKey", value = "Public Key", required = true, dataType = "string", paramType = "path"),
      new ApiImplicitParam(name = "Timestamp", value = "Timestamp", required = true, dataType = "integer", paramType = "header"),
      new ApiImplicitParam(name = "Signature",
                           value = "Signature of [Public Key ++ Timestamp] bytes",
                           required = true,
                           dataType = "string",
                           paramType = "header")
    ))
  def reservedBalance: Route = (path("balance" / "reserved" / PublicKeyPM) & get) { publicKey =>
    (headerValueByName("Timestamp") & headerValueByName("Signature")) { (ts, sig) =>
      checkGetSignature(publicKey, ts, sig) match {
        case Success(pk) =>
          complete(StatusCodes.OK -> Json.toJson(DBUtils.reservedBalance(db, pk).map { case (k, v) => AssetPair.assetIdStr(k) -> v }))
        case Failure(ex) =>
          complete(StatusCodes.BadRequest -> Json.obj("message" -> ex.getMessage))
      }
    }
  }

  @Path("/orderbook/{amountAsset}/{priceAsset}/{orderId}")
  @ApiOperation(value = "Order Status", notes = "Get Order status for a given Asset Pair during the last 30 days", httpMethod = "GET")
  @ApiImplicitParams(
    Array(
      new ApiImplicitParam(name = "amountAsset", value = "Amount Asset Id in Pair, or 'WAVES'", dataType = "string", paramType = "path"),
      new ApiImplicitParam(name = "priceAsset", value = "Price Asset Id in Pair, or 'WAVES'", dataType = "string", paramType = "path"),
      new ApiImplicitParam(name = "orderId", value = "Order Id", required = true, dataType = "string", paramType = "path")
    ))
  def orderStatus: Route = (path("orderbook" / AssetPairPM / ByteStrPM) & get) { (p, orderId) =>
    withAssetPair(p, redirectToInverse = true, s"/$orderId") { _ =>
      val status = DBUtils.orderInfo(db, orderId).status
      val code   = if (status == LimitOrder.NotFound) StatusCodes.NotFound else StatusCodes.OK
      complete(code -> status.json)
    }
  }

  @Path("/orderbook")
  @ApiOperation(value = "Get the open trading markets", notes = "Get the open trading markets along with trading pairs meta data", httpMethod = "GET")
  def orderbooks: Route = path("orderbook") {
    (pathEndOrSingleSlash & get) {
      complete(
        (matcher ? GetMarkets)
          .mapTo[GetMarketsResponse]
          .map(r => r.json))
    }
  }

  @Path("/orderbook/{amountAsset}/{priceAsset}")
  @ApiOperation(value = "Remove Order Book for a given Asset Pair", notes = "Remove Order Book for a given Asset Pair", httpMethod = "DELETE")
  @ApiImplicitParams(
    Array(
      new ApiImplicitParam(name = "amountAsset", value = "Amount Asset Id in Pair, or 'WAVES'", dataType = "string", paramType = "path"),
      new ApiImplicitParam(name = "priceAsset", value = "Price Asset Id in Pair, or 'WAVES'", dataType = "string", paramType = "path")
    ))
  def orderBookDelete: Route = (path("orderbook" / AssetPairPM) & delete & withAuth) { p =>
    withAssetPair(p) { pair =>
      complete(
        (matcher ? DeleteOrderBookRequest(pair))
          .mapTo[MatcherResponse]
          .map(r => r.code -> r.json))
    }
  }

  @Path("/transactions/{orderId}")
  @ApiOperation(value = "Get Exchange Transactions for order",
                notes = "Get all exchange transactions created by DEX on execution of the given order",
                httpMethod = "GET")
  @ApiImplicitParams(
    Array(
      new ApiImplicitParam(name = "orderId", value = "Order Id", dataType = "string", paramType = "path")
    ))
  def getTransactionsByOrder: Route = (path("transactions" / ByteStrPM) & get) { orderId =>
    complete(
      (txWriter ? GetTransactionsByOrder(orderId))
        .mapTo[MatcherResponse]
        .map(r => r.code -> r.json))
  }
}

object MatcherApiRoute {
  private implicit val timeout: Timeout = 5.seconds

  val cancelExecutor: ExecutionContextExecutor = ExecutionContext.fromExecutor(Executors.newCachedThreadPool())

  val expiration = 15.minutes

  val cancelRequestsTimestamps: scala.collection.mutable.Map[String, Duration] =
    scala.collection.mutable.Map().withDefaultValue(NTP.correctedTime().millis)

  def checkReuse(address: String, timestamp: Duration) = synchronized {
    val old = cancelRequestsTimestamps(address)
    if (old >= timestamp) {
      true
    } else {
      cancelRequestsTimestamps(address) = timestamp
      false
    }
  }

  def checkTimestamp(address: String, timestamp: Duration)(proc: => Future[(StatusCode, JsValue)]): Future[(StatusCode, JsValue)] = {
    val correct = NTP.correctedTime().millis
    val delta   = timestamp - correct
    if (delta < -60.second) {
      Future.successful(StatusCodes.BadRequest -> Json.obj("message" -> "Timestamp is from future"))
    } else if (delta > expiration) {
      Future.successful(StatusCodes.BadRequest -> Json.obj("message" -> "Timestamp is too old"))
    } else if (checkReuse(address, timestamp)) {
      Future.successful(StatusCodes.BadRequest -> Json.obj("message" -> "Timestamp has already been used"))
    } else {
      proc
    }
  }

  private def handleGetOrderBook(pair: AssetPair, orderBook: OrderBook, depth: Option[Int]): GetOrderBookResponse = {
    def aggregateLevel(l: (Price, Level[LimitOrder])) = LevelAgg(l._1, l._2.foldLeft(0L)((b, o) => b + o.amount))

    val d = Math.min(depth.getOrElse(MaxDepth), MaxDepth)
    GetOrderBookResponse(pair, orderBook.bids.take(d).map(aggregateLevel).toSeq, orderBook.asks.take(d).map(aggregateLevel).toSeq)
  }

  def orderJson(order: Order, orderInfo: OrderInfo): JsObject =
    Json.obj(
      "id"        -> order.id(),
      "type"      -> order.orderType.toString,
      "amount"    -> order.amount,
      "price"     -> order.price,
      "timestamp" -> order.timestamp,
      "filled"    -> orderInfo.filled,
      "status"    -> orderInfo.status.name,
      "assetPair" -> order.assetPair.json
    )
}<|MERGE_RESOLUTION|>--- conflicted
+++ resolved
@@ -1,10 +1,6 @@
 package com.wavesplatform.matcher.api
 
 import java.util.concurrent.Executors
-<<<<<<< HEAD
-import javax.ws.rs.Path
-=======
->>>>>>> 03578d08
 
 import akka.actor.ActorRef
 import akka.http.scaladsl.model.{StatusCode, StatusCodes}
@@ -24,6 +20,7 @@
 import com.wavesplatform.matcher.{AssetPairBuilder, MatcherSettings}
 import com.wavesplatform.metrics.TimerExt
 import com.wavesplatform.settings.RestAPISettings
+import com.wavesplatform.state.ByteStr
 import com.wavesplatform.transaction.assets.exchange.OrderJson._
 import com.wavesplatform.transaction.assets.exchange.{AssetPair, Order}
 import com.wavesplatform.utils.{Base58, NTP, ScorexLogging}
@@ -63,11 +60,7 @@
 
   override lazy val route: Route =
     pathPrefix("matcher") {
-<<<<<<< HEAD
-      matcherPublicKey ~ orderBook ~ marketStatus ~ place ~ getAssetPairAndPublicKeyOrderHistory ~ getPublicKeyOrderHistory ~
-=======
-      matcherPublicKey ~ getOrderBook ~ place ~ getAssetPairAndPublicKeyOrderHistory ~ getPublicKeyOrderHistory ~
->>>>>>> 03578d08
+      matcherPublicKey ~ getOrderBook ~ marketStatus ~ place ~ getAssetPairAndPublicKeyOrderHistory ~ getPublicKeyOrderHistory ~
         getAllOrderHistory ~ getTradableBalance ~ reservedBalance ~ orderStatus ~
         historyDelete ~ cancel ~ cancelAll ~ orderbooks ~ orderBookDelete ~ getTransactionsByOrder ~ forceCancelOrder ~
         getSettings
@@ -130,8 +123,8 @@
       new ApiImplicitParam(name = "amountAsset", value = "Amount Asset Id in Pair, or 'WAVES'", dataType = "string", paramType = "path"),
       new ApiImplicitParam(name = "priceAsset", value = "Price Asset Id in Pair, or 'WAVES'", dataType = "string", paramType = "path")
     ))
-  def marketStatus: Route = (path("orderbook" / Segment / Segment / "status") & get) { (a1, a2) =>
-    withAssetPair(a1, a2) { pair =>
+  def marketStatus: Route = (path("orderbook" / AssetPairPM / "status") & get) { p =>
+    withAssetPair(p, redirectToInverse = true) { pair =>
       onComplete((matcher ? GetMarketStatusRequest(pair)).mapTo[MatcherResponse]) { t =>
         complete(t.fold(ex => StatusCodes.InternalServerError -> s"An error occurred: ${ex.getMessage}", resp => resp.code -> resp.json))
       }
@@ -199,7 +192,7 @@
                       log.warn(s"Can't find pair ${order.assetPair} for order ${order.id()}")
                       Future.successful[Any](())
                     } { x =>
-                      cancelTimer.measure(x ? CancelOrder(order.assetPair, req.senderPublicKey, order.id()))
+                      cancelTimer.measure(x ? CancelOrder(order.assetPair, req.senderPublicKey, ByteStr(order.id())))
                     }
                 }
 
@@ -253,7 +246,7 @@
                         log.warn(s"Can't find pair ${order.assetPair} for order ${order.id()}")
                         Future.successful[Any](())
                       } { x =>
-                        cancelTimer.measure(x ? CancelOrder(order.assetPair, req.senderPublicKey, order.id()))
+                        cancelTimer.measure(x ? CancelOrder(order.assetPair, req.senderPublicKey, ByteStr(order.id())))
                       }
                   }
 
@@ -461,7 +454,7 @@
     ))
   def orderStatus: Route = (path("orderbook" / AssetPairPM / ByteStrPM) & get) { (p, orderId) =>
     withAssetPair(p, redirectToInverse = true, s"/$orderId") { _ =>
-      val status = DBUtils.orderInfo(db, orderId).status
+      val status = DBUtils.orderInfo(db, orderId.arr).status
       val code   = if (status == LimitOrder.NotFound) StatusCodes.NotFound else StatusCodes.OK
       complete(code -> status.json)
     }
