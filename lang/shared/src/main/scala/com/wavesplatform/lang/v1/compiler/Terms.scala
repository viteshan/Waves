package com.wavesplatform.lang.v1.compiler

import com.wavesplatform.lang.v1.FunctionHeader
<<<<<<< HEAD
import com.wavesplatform.lang.v1.evaluator.ctx.{CaseObj, CaseType}
import scodec.bits.ByteVector

object Terms {

  sealed trait TYPEPLACEHOLDER
  case class TYPEPARAM(char: Byte)               extends TYPEPLACEHOLDER
  case class OPTIONTYPEPARAM(t: TYPEPLACEHOLDER) extends TYPEPLACEHOLDER
  case class LISTTYPEPARAM(t: TYPEPLACEHOLDER)   extends TYPEPLACEHOLDER

  sealed trait TYPE extends TYPEPLACEHOLDER {
    type Underlying
  }
  sealed abstract class AUTO_TAGGED_TYPE[T] extends TYPE {
    override type Underlying = T
  }

  case object NOTHING    extends AUTO_TAGGED_TYPE[Nothing]
  case object UNIT       extends AUTO_TAGGED_TYPE[Unit]
  case object LONG       extends AUTO_TAGGED_TYPE[Long]
  case object BYTEVECTOR extends AUTO_TAGGED_TYPE[ByteVector]
  case object BOOLEAN    extends AUTO_TAGGED_TYPE[Boolean]
  case object STRING     extends AUTO_TAGGED_TYPE[String]
  case class OPTION(innerType: TYPE) extends TYPE {
    type Underlying = Option[innerType.Underlying]
  }
  case class LIST(innerType: TYPE) extends TYPE {
    type Underlying = IndexedSeq[innerType.Underlying]
  }
  case class CASETYPEREF(name: String)   extends AUTO_TAGGED_TYPE[CaseObj]
  case class UNION(l: List[CASETYPEREF]) extends AUTO_TAGGED_TYPE[CaseObj]
  object UNION {

    def of(l: CaseType*): UNION = UNION(l.map(_.typeRef).toList)

    def apply(l: CASETYPEREF*): UNION = new UNION(l.toList)

    implicit class UnionExt(l1: UNION) {
      def equivalent(l2: UNION): Boolean = l1.l.toSet == l2.l.toSet

      def >=(l2: UNION): Boolean = {
        val bigger = l1.l.toSet
        l2.l.forall(bigger.contains)
      }
    }
  }

=======
import scodec.bits.ByteVector

object Terms {
>>>>>>> b0e90b9f
  sealed abstract class EXPR
  case class LET(name: String, value: EXPR)
  case class CONST_LONG(t: Long)                                       extends EXPR
  case class GETTER(expr: EXPR, field: String)                         extends EXPR
  case class CONST_BYTEVECTOR(bs: ByteVector)                          extends EXPR
  case class CONST_STRING(s: String)                                   extends EXPR
  case class BLOCK(let: LET, body: EXPR)                               extends EXPR
  case class IF(cond: EXPR, ifTrue: EXPR, ifFalse: EXPR)               extends EXPR
  case class REF(key: String)                                          extends EXPR
  case object TRUE                                                     extends EXPR
  case object FALSE                                                    extends EXPR
  case class FUNCTION_CALL(function: FunctionHeader, args: List[EXPR]) extends EXPR
}<|MERGE_RESOLUTION|>--- conflicted
+++ resolved
@@ -1,59 +1,9 @@
 package com.wavesplatform.lang.v1.compiler
 
 import com.wavesplatform.lang.v1.FunctionHeader
-<<<<<<< HEAD
-import com.wavesplatform.lang.v1.evaluator.ctx.{CaseObj, CaseType}
 import scodec.bits.ByteVector
 
 object Terms {
-
-  sealed trait TYPEPLACEHOLDER
-  case class TYPEPARAM(char: Byte)               extends TYPEPLACEHOLDER
-  case class OPTIONTYPEPARAM(t: TYPEPLACEHOLDER) extends TYPEPLACEHOLDER
-  case class LISTTYPEPARAM(t: TYPEPLACEHOLDER)   extends TYPEPLACEHOLDER
-
-  sealed trait TYPE extends TYPEPLACEHOLDER {
-    type Underlying
-  }
-  sealed abstract class AUTO_TAGGED_TYPE[T] extends TYPE {
-    override type Underlying = T
-  }
-
-  case object NOTHING    extends AUTO_TAGGED_TYPE[Nothing]
-  case object UNIT       extends AUTO_TAGGED_TYPE[Unit]
-  case object LONG       extends AUTO_TAGGED_TYPE[Long]
-  case object BYTEVECTOR extends AUTO_TAGGED_TYPE[ByteVector]
-  case object BOOLEAN    extends AUTO_TAGGED_TYPE[Boolean]
-  case object STRING     extends AUTO_TAGGED_TYPE[String]
-  case class OPTION(innerType: TYPE) extends TYPE {
-    type Underlying = Option[innerType.Underlying]
-  }
-  case class LIST(innerType: TYPE) extends TYPE {
-    type Underlying = IndexedSeq[innerType.Underlying]
-  }
-  case class CASETYPEREF(name: String)   extends AUTO_TAGGED_TYPE[CaseObj]
-  case class UNION(l: List[CASETYPEREF]) extends AUTO_TAGGED_TYPE[CaseObj]
-  object UNION {
-
-    def of(l: CaseType*): UNION = UNION(l.map(_.typeRef).toList)
-
-    def apply(l: CASETYPEREF*): UNION = new UNION(l.toList)
-
-    implicit class UnionExt(l1: UNION) {
-      def equivalent(l2: UNION): Boolean = l1.l.toSet == l2.l.toSet
-
-      def >=(l2: UNION): Boolean = {
-        val bigger = l1.l.toSet
-        l2.l.forall(bigger.contains)
-      }
-    }
-  }
-
-=======
-import scodec.bits.ByteVector
-
-object Terms {
->>>>>>> b0e90b9f
   sealed abstract class EXPR
   case class LET(name: String, value: EXPR)
   case class CONST_LONG(t: Long)                                       extends EXPR
