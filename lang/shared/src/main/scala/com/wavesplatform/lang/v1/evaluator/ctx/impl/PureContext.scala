package com.wavesplatform.lang.v1.evaluator.ctx.impl

import java.nio.charset.StandardCharsets

import cats.data.EitherT
import com.wavesplatform.lang.v1.CTX
import com.wavesplatform.lang.v1.compiler.Terms._
import com.wavesplatform.lang.v1.compiler.Types._
import com.wavesplatform.lang.v1.compiler.{CompilerContext, Types}
import com.wavesplatform.lang.v1.evaluator.FunctionIds._
import com.wavesplatform.lang.v1.evaluator.ctx._
import com.wavesplatform.lang.v1.parser.BinaryOperation
import com.wavesplatform.lang.v1.parser.BinaryOperation._
import scodec.bits.ByteVector

import scala.util.Try

object PureContext {
  private val defaultThrowMessage = "Explicit script termination"
<<<<<<< HEAD
  val MaxStringResult             = Short.MaxValue
  val MaxBytesResult              = 65536

  val mulLong: BaseFunction = createTryOp(MUL_OP, LONG, LONG, MUL_LONG)((a, b) => Math.multiplyExact(a.asInstanceOf[Long], b.asInstanceOf[Long]))
  val divLong: BaseFunction = createTryOp(DIV_OP, LONG, LONG, DIV_LONG)((a, b) => Math.floorDiv(a.asInstanceOf[Long], b.asInstanceOf[Long]))
  val modLong: BaseFunction = createTryOp(MOD_OP, LONG, LONG, MOD_LONG)((a, b) => Math.floorMod(a.asInstanceOf[Long], b.asInstanceOf[Long]))
  val sumLong: BaseFunction = createTryOp(SUM_OP, LONG, LONG, SUM_LONG)((a, b) => Math.addExact(a.asInstanceOf[Long], b.asInstanceOf[Long]))
  val subLong: BaseFunction = createTryOp(SUB_OP, LONG, LONG, SUB_LONG)((a, b) => Math.subtractExact(a.asInstanceOf[Long], b.asInstanceOf[Long]))
  val sumString: BaseFunction = createRawOp(SUM_OP, STRING, STRING, SUM_STRING, 10)((a, b) => {
    val astr = a.asInstanceOf[String]
    val bstr = b.asInstanceOf[String]
    val al   = astr.length
    val bl   = bstr.length
    Either.cond(al + bl <= MaxStringResult, astr + bstr, "String is too large")
  })
  val sumByteVector: BaseFunction =
    createRawOp(SUM_OP, BYTEVECTOR, BYTEVECTOR, SUM_BYTES, 10)((a, b) => {
      val avec = a.asInstanceOf[ByteVector]
      val bvec = b.asInstanceOf[ByteVector]
      val al   = avec.length
      val bl   = bvec.length
      Either.cond(al + bl <= MaxBytesResult, ByteVector.concat(Seq(avec, bvec)), "ByteVector is too large")
    })
  val ge: BaseFunction = createOp(GE_OP, LONG, BOOLEAN, GE_LONG)((a, b) => a.asInstanceOf[Long] >= b.asInstanceOf[Long])
  val gt: BaseFunction = createOp(GT_OP, LONG, BOOLEAN, GT_LONG)((a, b) => a.asInstanceOf[Long] > b.asInstanceOf[Long])
=======
  val MaxStringResult = Short.MaxValue
  val MaxBytesResult = 65536

  val mulLong: BaseFunction   = createTryOp(MUL_OP, LONG, LONG, MUL_LONG, "Integer multiplication", "multiplyer", "multiplyer")((a, b) => Math.multiplyExact(a.asInstanceOf[Long], b.asInstanceOf[Long]))
  val divLong: BaseFunction   = createTryOp(DIV_OP, LONG, LONG, DIV_LONG, "Integer devision", "divisible", "divisor")((a, b) => Math.floorDiv(a.asInstanceOf[Long], b.asInstanceOf[Long]))
  val modLong: BaseFunction   = createTryOp(MOD_OP, LONG, LONG, MOD_LONG, "Modulo", "divisible", "divisor")((a, b) => Math.floorMod(a.asInstanceOf[Long], b.asInstanceOf[Long]))
  val sumLong: BaseFunction   = createTryOp(SUM_OP, LONG, LONG, SUM_LONG, "Integer sum", "term", "term")((a, b) => Math.addExact(a.asInstanceOf[Long], b.asInstanceOf[Long]))
  val subLong: BaseFunction   = createTryOp(SUB_OP, LONG, LONG, SUB_LONG, "Integer substitution", "term", "term")((a, b) => Math.subtractExact(a.asInstanceOf[Long], b.asInstanceOf[Long]))
  val sumString: BaseFunction = createRawOp(SUM_OP, STRING, STRING, SUM_STRING, "Limited strings concatination", "prefix", "suffix", 10)((a, b) => {
               val astr = a.asInstanceOf[String]
               val bstr = b.asInstanceOf[String]
               val al = astr.length
               val bl = bstr.length
               Either.cond(al + bl <= MaxStringResult, astr + bstr, "String is too large")
             })
  val sumByteVector: BaseFunction =
    createRawOp(SUM_OP, BYTEVECTOR, BYTEVECTOR, SUM_BYTES, "Limited bytes vectors concatination", "prefix", "suffix", 10)((a, b) => {
               val avec = a.asInstanceOf[ByteVector]
               val bvec = b.asInstanceOf[ByteVector]
               val al = avec.length
               val bl = bvec.length
               Either.cond(al + bl <= MaxBytesResult, ByteVector.concat(Seq(avec, bvec)), "ByteVector is too large")
       })
  val ge: BaseFunction = createOp(GE_OP, LONG, BOOLEAN, GE_LONG, "Integer grater or equal comparation", "term", "term")((a, b) => a.asInstanceOf[Long] >= b.asInstanceOf[Long])
  val gt: BaseFunction = createOp(GT_OP, LONG, BOOLEAN, GT_LONG, "Integer grater comparation", "term", "term")((a, b) => a.asInstanceOf[Long] > b.asInstanceOf[Long])
>>>>>>> 7b49e8da

  val eq: BaseFunction =
    NativeFunction(EQ_OP.func, 1, EQ, BOOLEAN, "Equality", ("a", TYPEPARAM('T'), "value"), ("b", TYPEPARAM('T'), "value")) {
      case a :: b :: Nil => Right(a == b)
      case _             => ???
    }

<<<<<<< HEAD
  val throwWithMessage: BaseFunction = NativeFunction("throw", 1, THROW, NOTHING, "err" -> STRING) {
=======
  val ne: BaseFunction =
    UserFunction(NE_OP.func, BOOLEAN, "Unequality", ("a", TYPEPARAM('T'), "value"), ("b", TYPEPARAM('T'), "value")) {
      case a :: b :: Nil => FUNCTION_CALL(uNot, List(FUNCTION_CALL(eq, List(a, b))))
      case _             => ???
    }

  val throwWithMessage: BaseFunction = NativeFunction("throw", 1, THROW, NOTHING, "Fail script", ("err", STRING, "Error message")) {
>>>>>>> 7b49e8da
    case (err: String) :: Nil => Left(err)
    case _                    => Left(defaultThrowMessage)
  }

<<<<<<< HEAD
  val throwNoMessage: BaseFunction = UserFunction("throw", NOTHING) {
    FUNCTION_CALL(throwWithMessage, List(CONST_STRING(defaultThrowMessage)))
  }

  val extract: BaseFunction =
    UserFunction("extract", TYPEPARAM('T'), "@a" -> PARAMETERIZEDUNION(List(TYPEPARAM('T'), UNIT))) {
      IF(
        FUNCTION_CALL(eq, List(REF("@a"), REF("unit"))),
        FUNCTION_CALL(throwWithMessage, List(CONST_STRING("extract() called on unit value"))),
        REF("@a")
      )
=======
  val throwNoMessage: BaseFunction = UserFunction("throw", NOTHING, "Fail script") { _ =>
    FUNCTION_CALL(throwWithMessage, List(CONST_STRING(defaultThrowMessage)))
  }

  val isDefined: BaseFunction =
    UserFunction("isDefined", BOOLEAN, "Check the value is defined", ("a", PARAMETERIZEDUNION(List(TYPEPARAM('T'), UNIT)), "Option value")) {
      case a :: Nil => FUNCTION_CALL(ne, List(a, REF("unit")))
      case _        => ???
    }

  val extract: BaseFunction =
    UserFunction("extract", TYPEPARAM('T'), "Exytract value from option or fail", ("a", PARAMETERIZEDUNION(List(TYPEPARAM('T'), UNIT)),"Option value")) {
      case a :: Nil =>
        IF(FUNCTION_CALL(eq, List(a, REF("unit"))),
          FUNCTION_CALL(throwWithMessage, List(CONST_STRING("extract() called on unit value"))),
          a)
      case _        => ???
>>>>>>> 7b49e8da
    }

  val fraction: BaseFunction = NativeFunction("fraction", 1, FRACTION, LONG,
                        "Multiply and dividion with big integer intermediate representation",
                        ("value", LONG, "multiplyer"), ("numerator", LONG, "multiplyer"), ("denominator", LONG, "divisor")) {
    case (v: Long) :: (n: Long) :: (d: Long) :: Nil =>
      val result = BigInt(v) * n / d
      for {
        _ <- Either.cond(result < Long.MaxValue, (), s"Long overflow: value `$result` greater than 2^63-1")
        _ <- Either.cond(result > Long.MinValue, (), s"Long overflow: value `$result` less than -2^63-1")
      } yield result.toLong
    case _ => ???
  }

  val _isInstanceOf: BaseFunction = NativeFunction("_isInstanceOf", 1, ISINSTANCEOF, BOOLEAN, "Internal function to check value type", ("obj", TYPEPARAM('T'), "value"), ("of", STRING, "type name")) {
    case (p: Boolean) :: ("Boolean") :: Nil       => Right(true)
    case (p: ByteVector) :: ("ByteVector") :: Nil => Right(true)
    case (p: String) :: ("String") :: Nil         => Right(true)
    case (p: Long) :: ("Int") :: Nil              => Right(true)
    case (()) :: ("Unit") :: Nil                  => Right(true)
    case (p: CaseObj) :: (s: String) :: Nil       => Right(p.caseType.name == s)
    case _                                        => Right(false)
  }

  val sizeBytes: BaseFunction = NativeFunction("size", 1, SIZE_BYTES, LONG, "Size of bytes vector", ("byteVector", BYTEVECTOR, "vector")) {
    case (bv: ByteVector) :: Nil => Right(bv.size)
    case xs                      => notImplemented("size(byte[])", xs)
  }

  val toBytesBoolean: BaseFunction = NativeFunction("toBytes", 1, BOOLEAN_TO_BYTES, BYTEVECTOR, "Bytes array representation", ("b", BOOLEAN, "value")) {
    case (b: Boolean) :: Nil => Right(ByteVector(if (b) 1 else 0))
    case _                   => ???
  }

  val toBytesLong: BaseFunction = NativeFunction("toBytes", 1, LONG_TO_BYTES, BYTEVECTOR, "Bytes array representation", ("n", LONG, "value")) {
    case (n: Long) :: Nil => Right(ByteVector.fromLong(n))
    case _                => ???
  }

  val toBytesString: BaseFunction = NativeFunction("toBytes", 1, STRING_TO_BYTES, BYTEVECTOR, "Bytes array representation", ("s", STRING, "value")) {
    case (s: String) :: Nil => Right(ByteVector(s.getBytes(StandardCharsets.UTF_8)))
    case _                  => ???
  }

  val sizeString: BaseFunction = NativeFunction("size", 1, SIZE_STRING, LONG, "Scting size in characters", ("xs", STRING, "string")) {
    case (bv: String) :: Nil => Right(bv.length.toLong)
    case xs                  => notImplemented("size(String)", xs)
  }

  val toStringBoolean: BaseFunction = NativeFunction("toString", 1, BOOLEAN_TO_STRING, STRING, "String representation", ("b", BOOLEAN, "value")) {
    case (b: Boolean) :: Nil => Right(b.toString)
    case _                   => ???
  }

  val toStringLong: BaseFunction = NativeFunction("toString", 1, LONG_TO_STRING, STRING, "String representation", ("n", LONG, "value")) {
    case (n: Long) :: Nil => Right(n.toString)
    case _                => ???
  }

  val takeBytes: BaseFunction = NativeFunction("take", 1, TAKE_BYTES, BYTEVECTOR, "Take firsts bytes subvector", ("xs", BYTEVECTOR, "vector"), ("number", LONG, "Bytes number")) {
    case (xs: ByteVector) :: (number: Long) :: Nil => Right(xs.take(number))
    case xs                                        => notImplemented("take(xs: byte[], number: Long)", xs)
  }

  val dropBytes: BaseFunction = NativeFunction("drop", 1, DROP_BYTES, BYTEVECTOR, "Skip firsts bytes", ("xs", BYTEVECTOR, "vector"), ("number", LONG, "Bytes number")) {
    case (xs: ByteVector) :: (number: Long) :: Nil => Right(xs.drop(number))
    case xs                                        => notImplemented("drop(xs: byte[], number: Long)", xs)
  }

<<<<<<< HEAD
  val dropRightBytes: BaseFunction = UserFunction("dropRight", "dropRightBytes", BYTEVECTOR, "@xs" -> BYTEVECTOR, "@number" -> LONG) {
    FUNCTION_CALL(
      takeBytes,
      List(
        REF("@xs"),
        FUNCTION_CALL(
          subLong,
          List(
            FUNCTION_CALL(sizeBytes, List(REF("@xs"))),
            REF("@number")
=======
  val dropRightBytes: BaseFunction = UserFunction("dropRight", "dropRightBytes", BYTEVECTOR, "Cut vectors tail", ("xs", BYTEVECTOR, "vector"), ("number", LONG, "cuting size")) {
    case (xs: EXPR) :: (number: EXPR) :: Nil =>
      FUNCTION_CALL(
        takeBytes,
        List(
          xs,
          FUNCTION_CALL(
            subLong,
            List(
              FUNCTION_CALL(sizeBytes, List(xs)),
              number
            )
>>>>>>> 7b49e8da
          )
        )
      )
    )
  }

<<<<<<< HEAD
  val takeRightBytes: BaseFunction = UserFunction("takeRight", "takeRightBytes", BYTEVECTOR, "@xs" -> BYTEVECTOR, "@number" -> LONG) {
    FUNCTION_CALL(
      dropBytes,
      List(
        REF("@xs"),
        FUNCTION_CALL(
          subLong,
          List(
            FUNCTION_CALL(sizeBytes, List(REF("@xs"))),
            REF("@number")
=======
  val takeRightBytes: BaseFunction = UserFunction("takeRight", "takeRightBytes", BYTEVECTOR, "Take vector tail", ("xs", BYTEVECTOR, "vector"), ("number", LONG, "taking size")) {
    case (xs: EXPR) :: (number: EXPR) :: Nil =>
      FUNCTION_CALL(
        dropBytes,
        List(
          xs,
          FUNCTION_CALL(
            subLong,
            List(
              FUNCTION_CALL(sizeBytes, List(xs)),
              number
            )
>>>>>>> 7b49e8da
          )
        )
      )
    )
  }

  private def trimLongToInt(x: Long): Int = Math.toIntExact(Math.max(Math.min(x, Int.MaxValue), Int.MinValue))

  val takeString: BaseFunction = NativeFunction("take", 1, TAKE_STRING, STRING, "Take string prefix", ("xs", STRING, "sctring"), ("number", LONG, "prefix size in characters")) {
    case (xs: String) :: (number: Long) :: Nil => Right(xs.take(trimLongToInt(number)))
    case xs                                    => notImplemented("take(xs: String, number: Long)", xs)
  }

  val dropString: BaseFunction = NativeFunction("drop", 1, DROP_STRING, STRING, "Remmove sring prefix", ("xs",STRING, "string"), ("number", LONG, "prefix size")) {
    case (xs: String) :: (number: Long) :: Nil => Right(xs.drop(trimLongToInt(number)))
    case xs                                    => notImplemented("drop(xs: String, number: Long)", xs)
  }

<<<<<<< HEAD
  val takeRightString: BaseFunction = UserFunction("takeRight", STRING, "@xs" -> STRING, "@number" -> LONG) {
    FUNCTION_CALL(
      dropString,
      List(
        REF("@xs"),
        FUNCTION_CALL(
          subLong,
          List(
            FUNCTION_CALL(sizeString, List(REF("@xs"))),
            REF("@number")
=======
  val takeRightString: BaseFunction = UserFunction("takeRight", STRING, "Take string suffix", ("xs", STRING, "String"), ("number", LONG, "suffix size in characters")) {
    case (xs: EXPR) :: (number: EXPR) :: Nil =>
      FUNCTION_CALL(
        dropString,
        List(
          xs,
          FUNCTION_CALL(
            subLong,
            List(
              FUNCTION_CALL(sizeString, List(xs)),
              number
            )
>>>>>>> 7b49e8da
          )
        )
      )
    )
  }

<<<<<<< HEAD
  val dropRightString: BaseFunction = UserFunction("dropRight", STRING, "@xs" -> STRING, "@number" -> LONG) {
    FUNCTION_CALL(
      takeString,
      List(
        REF("@xs"),
        FUNCTION_CALL(
          subLong,
          List(
            FUNCTION_CALL(sizeString, List(REF("@xs"))),
            REF("@number")
=======
  val dropRightString: BaseFunction = UserFunction("dropRight", STRING, "Remove string suffix", ("xs", STRING, "string"), ("number", LONG, "suffix size in characters")) {
    case (xs: EXPR) :: (number: EXPR) :: Nil =>
      FUNCTION_CALL(
        takeString,
        List(
          xs,
          FUNCTION_CALL(
            subLong,
            List(
              FUNCTION_CALL(sizeString, List(xs)),
              number
            )
>>>>>>> 7b49e8da
          )
        )
      )
    )
  }

  def createRawOp(op: BinaryOperation, t: TYPE, r: TYPE, func: Short, docString: String, arg1Doc: String, arg2Doc: String, complicity: Int = 1)(body: (Any, Any) => Either[String, Any]): BaseFunction =
    NativeFunction(opsToFunctions(op), complicity, func, r, docString, ("a", t, arg1Doc), ("b", t, arg2Doc)) {
      case a :: b :: Nil => body(a, b)
      case _             => ???
    }

  def createOp(op: BinaryOperation, t: TYPE, r: TYPE, func: Short, docString: String, arg1Doc: String, arg2Doc: String, complicity: Int = 1)(body: (Any, Any) => Any): BaseFunction =
    NativeFunction(opsToFunctions(op), complicity, func, r, docString, ("a", t, arg1Doc), ("b", t, arg2Doc)) {
      case a :: b :: Nil => Right(body(a, b))
      case _             => ???
    }

  def createTryOp(op: BinaryOperation, t: TYPE, r: TYPE, func: Short, docString: String, arg1Doc: String, arg2Doc: String, complicity: Int = 1)(body: (Any, Any) => Any): BaseFunction =
    NativeFunction(opsToFunctions(op), complicity, func, r, docString, ("a", t, arg1Doc), ("b", t, arg2Doc)) {
      case a :: b :: Nil =>
        try {
          Right(body(a, b))
        } catch {
          case e: Throwable => Left(e.getMessage)
        }
      case _ => ???
    }

  val getElement: BaseFunction =
    NativeFunction("getElement", 2, GET_LIST, TYPEPARAM('T'), "Get list element by position", ("arr", PARAMETERIZEDLIST(TYPEPARAM('T')), "list"), ("pos", LONG, "element position")) {
      case (arr: IndexedSeq[_]) :: (pos: Long) :: Nil => Try(arr(pos.toInt)).toEither.left.map(_.toString)
      case _                                          => ???
    }

  val getListSize: BaseFunction = NativeFunction("size", 2, SIZE_LIST, LONG, "Size of list", ("arr", PARAMETERIZEDLIST(TYPEPARAM('T')), "list")) {
    case (arr: IndexedSeq[_]) :: Nil => Right(arr.size.toLong)
    case _                           => ???
  }

<<<<<<< HEAD
  val uMinus: BaseFunction = UserFunction("-", LONG, "@n" -> LONG) {
    FUNCTION_CALL(subLong, List(CONST_LONG(0), REF("@n")))
  }

  val uNot: BaseFunction = UserFunction("!", BOOLEAN, "@p" -> BOOLEAN) {
    IF(FUNCTION_CALL(eq, List(REF("@p"), FALSE)), TRUE, FALSE)
  }

  val ne: BaseFunction =
    UserFunction(NE_OP.func, BOOLEAN, "@a" -> TYPEPARAM('T'), "@b" -> TYPEPARAM('T')) {
      FUNCTION_CALL(uNot, List(FUNCTION_CALL(eq, List(REF("@a"), REF("@b")))))
    }

  val isDefined: BaseFunction =
    UserFunction("isDefined", BOOLEAN, "@a" -> PARAMETERIZEDUNION(List(TYPEPARAM('T'), UNIT))) {
      FUNCTION_CALL(ne, List(REF("@a"), REF("unit")))
    }

  private val operators: Seq[BaseFunction] = Seq(
=======
  val uMinus: BaseFunction = UserFunction("-", LONG, "Change integer sign", ("n", LONG, "value")) {
    case n :: Nil => FUNCTION_CALL(subLong, List(CONST_LONG(0), n))
    case _        => ???
  }

  val uNot: BaseFunction = UserFunction("!", BOOLEAN, "Boolean `not`", ("p", BOOLEAN, "value")) {
    case p :: Nil => IF(FUNCTION_CALL(eq, List(p, FALSE)), TRUE, FALSE)
    case _        => ???
  }

  private val operators: Array[BaseFunction] = Array(
>>>>>>> 7b49e8da
    mulLong,
    divLong,
    modLong,
    sumLong,
    subLong,
    sumString,
    sumByteVector,
    eq,
    ne,
    ge,
    gt,
    getElement,
    getListSize,
    uMinus,
    uNot
  )

  private val vars: Map[String, ((Types.FINAL, String), LazyVal)] = Map(("unit", ((Types.UNIT,"Single instance value"), LazyVal(EitherT.pure(())))))
  private val functions = Array(
    fraction,
    sizeBytes,
    toBytesBoolean,
    toBytesLong,
    toBytesString,
    takeBytes,
    dropBytes,
    takeRightBytes,
    dropRightBytes,
    sizeString,
    toStringBoolean,
    toStringLong,
    takeString,
    dropString,
    takeRightString,
    dropRightString,
    _isInstanceOf,
    isDefined,
    extract,
    throwWithMessage,
    throwNoMessage
  ) ++ operators

  lazy val ctx = CTX(
    Seq(
      new DefinedType { val name = "Unit"; val typeRef       = Types.UNIT       },
      new DefinedType { val name = "Int"; val typeRef        = Types.LONG       },
      new DefinedType { val name = "Boolean"; val typeRef    = Types.BOOLEAN    },
      new DefinedType { val name = "ByteVector"; val typeRef = Types.BYTEVECTOR },
      new DefinedType { val name = "String"; val typeRef     = Types.STRING     }
    ),
    vars,
    functions
  )
  lazy val evalContext: EvaluationContext   = ctx.evaluationContext
  lazy val compilerContext: CompilerContext = ctx.compilerContext

  def fromOption[T](v: Option[T]): Any = {
    v.getOrElse((): Any)
  }
}<|MERGE_RESOLUTION|>--- conflicted
+++ resolved
@@ -16,120 +16,72 @@
 import scala.util.Try
 
 object PureContext {
-  private val defaultThrowMessage = "Explicit script termination"
-<<<<<<< HEAD
-  val MaxStringResult             = Short.MaxValue
-  val MaxBytesResult              = 65536
-
-  val mulLong: BaseFunction = createTryOp(MUL_OP, LONG, LONG, MUL_LONG)((a, b) => Math.multiplyExact(a.asInstanceOf[Long], b.asInstanceOf[Long]))
-  val divLong: BaseFunction = createTryOp(DIV_OP, LONG, LONG, DIV_LONG)((a, b) => Math.floorDiv(a.asInstanceOf[Long], b.asInstanceOf[Long]))
-  val modLong: BaseFunction = createTryOp(MOD_OP, LONG, LONG, MOD_LONG)((a, b) => Math.floorMod(a.asInstanceOf[Long], b.asInstanceOf[Long]))
-  val sumLong: BaseFunction = createTryOp(SUM_OP, LONG, LONG, SUM_LONG)((a, b) => Math.addExact(a.asInstanceOf[Long], b.asInstanceOf[Long]))
-  val subLong: BaseFunction = createTryOp(SUB_OP, LONG, LONG, SUB_LONG)((a, b) => Math.subtractExact(a.asInstanceOf[Long], b.asInstanceOf[Long]))
-  val sumString: BaseFunction = createRawOp(SUM_OP, STRING, STRING, SUM_STRING, 10)((a, b) => {
-    val astr = a.asInstanceOf[String]
-    val bstr = b.asInstanceOf[String]
-    val al   = astr.length
-    val bl   = bstr.length
+  private lazy val defaultThrowMessage = "Explicit script termination"
+  lazy val MaxStringResult             = Short.MaxValue
+  lazy val MaxBytesResult              = 65536
+
+  lazy val mulLong: BaseFunction = createTryOp(MUL_OP, LONG, LONG, MUL_LONG, "Integer multiplication", "multiplyer", "multiplyer")((a, b) => Math.multiplyExact(a.asInstanceOf[Long], b.asInstanceOf[Long]))
+  lazy val divLong: BaseFunction = createTryOp(DIV_OP, LONG, LONG, DIV_LONG, "Integer devision", "divisible", "divisor")((a, b) => Math.floorDiv(a.asInstanceOf[Long], b.asInstanceOf[Long]))
+  lazy val modLong: BaseFunction = createTryOp(MOD_OP, LONG, LONG, MOD_LONG, "Modulo", "divisible", "divisor")((a, b) => Math.floorMod(a.asInstanceOf[Long], b.asInstanceOf[Long]))
+  lazy val sumLong: BaseFunction = createTryOp(SUM_OP, LONG, LONG, SUM_LONG, "Integer sum", "term", "term")((a, b) => Math.addExact(a.asInstanceOf[Long], b.asInstanceOf[Long]))
+  lazy val subLong: BaseFunction = createTryOp(SUB_OP, LONG, LONG, SUB_LONG, "Integer substitution", "term", "term")((a, b) => Math.subtractExact(a.asInstanceOf[Long], b.asInstanceOf[Long]))
+  lazy val sumString: BaseFunction = createRawOp(SUM_OP, STRING, STRING, SUM_STRING, "Limited strings concatination", "prefix", "suffix", 10)((a, b) => {
+    lazy val astr = a.asInstanceOf[String]
+    lazy val bstr = b.asInstanceOf[String]
+    lazy val al   = astr.length
+    lazy val bl   = bstr.length
     Either.cond(al + bl <= MaxStringResult, astr + bstr, "String is too large")
   })
-  val sumByteVector: BaseFunction =
-    createRawOp(SUM_OP, BYTEVECTOR, BYTEVECTOR, SUM_BYTES, 10)((a, b) => {
-      val avec = a.asInstanceOf[ByteVector]
-      val bvec = b.asInstanceOf[ByteVector]
-      val al   = avec.length
-      val bl   = bvec.length
+  lazy val sumByteVector: BaseFunction =
+    createRawOp(SUM_OP, BYTEVECTOR, BYTEVECTOR, SUM_BYTES, "Limited bytes vectors concatination", "prefix", "suffix", 10)((a, b) => {
+      lazy val avec = a.asInstanceOf[ByteVector]
+      lazy val bvec = b.asInstanceOf[ByteVector]
+      lazy val al   = avec.length
+      lazy val bl   = bvec.length
       Either.cond(al + bl <= MaxBytesResult, ByteVector.concat(Seq(avec, bvec)), "ByteVector is too large")
     })
-  val ge: BaseFunction = createOp(GE_OP, LONG, BOOLEAN, GE_LONG)((a, b) => a.asInstanceOf[Long] >= b.asInstanceOf[Long])
-  val gt: BaseFunction = createOp(GT_OP, LONG, BOOLEAN, GT_LONG)((a, b) => a.asInstanceOf[Long] > b.asInstanceOf[Long])
-=======
-  val MaxStringResult = Short.MaxValue
-  val MaxBytesResult = 65536
-
-  val mulLong: BaseFunction   = createTryOp(MUL_OP, LONG, LONG, MUL_LONG, "Integer multiplication", "multiplyer", "multiplyer")((a, b) => Math.multiplyExact(a.asInstanceOf[Long], b.asInstanceOf[Long]))
-  val divLong: BaseFunction   = createTryOp(DIV_OP, LONG, LONG, DIV_LONG, "Integer devision", "divisible", "divisor")((a, b) => Math.floorDiv(a.asInstanceOf[Long], b.asInstanceOf[Long]))
-  val modLong: BaseFunction   = createTryOp(MOD_OP, LONG, LONG, MOD_LONG, "Modulo", "divisible", "divisor")((a, b) => Math.floorMod(a.asInstanceOf[Long], b.asInstanceOf[Long]))
-  val sumLong: BaseFunction   = createTryOp(SUM_OP, LONG, LONG, SUM_LONG, "Integer sum", "term", "term")((a, b) => Math.addExact(a.asInstanceOf[Long], b.asInstanceOf[Long]))
-  val subLong: BaseFunction   = createTryOp(SUB_OP, LONG, LONG, SUB_LONG, "Integer substitution", "term", "term")((a, b) => Math.subtractExact(a.asInstanceOf[Long], b.asInstanceOf[Long]))
-  val sumString: BaseFunction = createRawOp(SUM_OP, STRING, STRING, SUM_STRING, "Limited strings concatination", "prefix", "suffix", 10)((a, b) => {
-               val astr = a.asInstanceOf[String]
-               val bstr = b.asInstanceOf[String]
-               val al = astr.length
-               val bl = bstr.length
-               Either.cond(al + bl <= MaxStringResult, astr + bstr, "String is too large")
-             })
-  val sumByteVector: BaseFunction =
-    createRawOp(SUM_OP, BYTEVECTOR, BYTEVECTOR, SUM_BYTES, "Limited bytes vectors concatination", "prefix", "suffix", 10)((a, b) => {
-               val avec = a.asInstanceOf[ByteVector]
-               val bvec = b.asInstanceOf[ByteVector]
-               val al = avec.length
-               val bl = bvec.length
-               Either.cond(al + bl <= MaxBytesResult, ByteVector.concat(Seq(avec, bvec)), "ByteVector is too large")
-       })
-  val ge: BaseFunction = createOp(GE_OP, LONG, BOOLEAN, GE_LONG, "Integer grater or equal comparation", "term", "term")((a, b) => a.asInstanceOf[Long] >= b.asInstanceOf[Long])
-  val gt: BaseFunction = createOp(GT_OP, LONG, BOOLEAN, GT_LONG, "Integer grater comparation", "term", "term")((a, b) => a.asInstanceOf[Long] > b.asInstanceOf[Long])
->>>>>>> 7b49e8da
-
-  val eq: BaseFunction =
+  lazy val ge: BaseFunction = createOp(GE_OP, LONG, BOOLEAN, GE_LONG, "Integer grater or equal comparation", "term", "term")((a, b) => a.asInstanceOf[Long] >= b.asInstanceOf[Long])
+  lazy val gt: BaseFunction = createOp(GT_OP, LONG, BOOLEAN, GT_LONG, "Integer grater comparation", "term", "term")((a, b) => a.asInstanceOf[Long] > b.asInstanceOf[Long])
+
+  lazy val eq: BaseFunction =
     NativeFunction(EQ_OP.func, 1, EQ, BOOLEAN, "Equality", ("a", TYPEPARAM('T'), "value"), ("b", TYPEPARAM('T'), "value")) {
       case a :: b :: Nil => Right(a == b)
       case _             => ???
     }
 
-<<<<<<< HEAD
-  val throwWithMessage: BaseFunction = NativeFunction("throw", 1, THROW, NOTHING, "err" -> STRING) {
-=======
-  val ne: BaseFunction =
-    UserFunction(NE_OP.func, BOOLEAN, "Unequality", ("a", TYPEPARAM('T'), "value"), ("b", TYPEPARAM('T'), "value")) {
-      case a :: b :: Nil => FUNCTION_CALL(uNot, List(FUNCTION_CALL(eq, List(a, b))))
-      case _             => ???
-    }
-
-  val throwWithMessage: BaseFunction = NativeFunction("throw", 1, THROW, NOTHING, "Fail script", ("err", STRING, "Error message")) {
->>>>>>> 7b49e8da
+  lazy val ne: BaseFunction =
+    UserFunction(NE_OP.func, BOOLEAN, "Inequality", ("@a", TYPEPARAM('T'), "value"), ("@b", TYPEPARAM('T'), "value")) {
+      FUNCTION_CALL(uNot, List(FUNCTION_CALL(eq, List(REF("@a"), REF("@b")))))
+    }
+
+  lazy val throwWithMessage: BaseFunction = NativeFunction("throw", 1, THROW, NOTHING, "Fail script", ("err", STRING, "Error message")) {
     case (err: String) :: Nil => Left(err)
     case _                    => Left(defaultThrowMessage)
   }
 
-<<<<<<< HEAD
-  val throwNoMessage: BaseFunction = UserFunction("throw", NOTHING) {
+  lazy val throwNoMessage: BaseFunction = UserFunction("throw", NOTHING, "Fail script") {
     FUNCTION_CALL(throwWithMessage, List(CONST_STRING(defaultThrowMessage)))
   }
 
-  val extract: BaseFunction =
-    UserFunction("extract", TYPEPARAM('T'), "@a" -> PARAMETERIZEDUNION(List(TYPEPARAM('T'), UNIT))) {
+  lazy val extract: BaseFunction =
+    UserFunction("extract", TYPEPARAM('T'), "Extract value from option or fail", ("@a" , PARAMETERIZEDUNION(List(TYPEPARAM('T'), UNIT)),"Optional value")){
       IF(
         FUNCTION_CALL(eq, List(REF("@a"), REF("unit"))),
         FUNCTION_CALL(throwWithMessage, List(CONST_STRING("extract() called on unit value"))),
         REF("@a")
       )
-=======
-  val throwNoMessage: BaseFunction = UserFunction("throw", NOTHING, "Fail script") { _ =>
-    FUNCTION_CALL(throwWithMessage, List(CONST_STRING(defaultThrowMessage)))
-  }
+    }
 
   val isDefined: BaseFunction =
-    UserFunction("isDefined", BOOLEAN, "Check the value is defined", ("a", PARAMETERIZEDUNION(List(TYPEPARAM('T'), UNIT)), "Option value")) {
-      case a :: Nil => FUNCTION_CALL(ne, List(a, REF("unit")))
-      case _        => ???
-    }
-
-  val extract: BaseFunction =
-    UserFunction("extract", TYPEPARAM('T'), "Exytract value from option or fail", ("a", PARAMETERIZEDUNION(List(TYPEPARAM('T'), UNIT)),"Option value")) {
-      case a :: Nil =>
-        IF(FUNCTION_CALL(eq, List(a, REF("unit"))),
-          FUNCTION_CALL(throwWithMessage, List(CONST_STRING("extract() called on unit value"))),
-          a)
-      case _        => ???
->>>>>>> 7b49e8da
-    }
-
-  val fraction: BaseFunction = NativeFunction("fraction", 1, FRACTION, LONG,
+    UserFunction("isDefined", BOOLEAN, "Check the value is defined", ("@a", PARAMETERIZEDUNION(List(TYPEPARAM('T'), UNIT)), "Option value")) {
+      FUNCTION_CALL(ne, List(REF("@a"), REF("unit")))
+    }
+
+  lazy val fraction: BaseFunction = NativeFunction("fraction", 1, FRACTION, LONG,
                         "Multiply and dividion with big integer intermediate representation",
                         ("value", LONG, "multiplyer"), ("numerator", LONG, "multiplyer"), ("denominator", LONG, "divisor")) {
     case (v: Long) :: (n: Long) :: (d: Long) :: Nil =>
-      val result = BigInt(v) * n / d
+      lazy val result = BigInt(v) * n / d
       for {
         _ <- Either.cond(result < Long.MaxValue, (), s"Long overflow: value `$result` greater than 2^63-1")
         _ <- Either.cond(result > Long.MinValue, (), s"Long overflow: value `$result` less than -2^63-1")
@@ -137,7 +89,7 @@
     case _ => ???
   }
 
-  val _isInstanceOf: BaseFunction = NativeFunction("_isInstanceOf", 1, ISINSTANCEOF, BOOLEAN, "Internal function to check value type", ("obj", TYPEPARAM('T'), "value"), ("of", STRING, "type name")) {
+  lazy val _isInstanceOf: BaseFunction = NativeFunction("_isInstanceOf", 1, ISINSTANCEOF, BOOLEAN, "Internal function to check value type", ("obj", TYPEPARAM('T'), "value"), ("of", STRING, "type name")) {
     case (p: Boolean) :: ("Boolean") :: Nil       => Right(true)
     case (p: ByteVector) :: ("ByteVector") :: Nil => Right(true)
     case (p: String) :: ("String") :: Nil         => Right(true)
@@ -147,53 +99,52 @@
     case _                                        => Right(false)
   }
 
-  val sizeBytes: BaseFunction = NativeFunction("size", 1, SIZE_BYTES, LONG, "Size of bytes vector", ("byteVector", BYTEVECTOR, "vector")) {
+  lazy val sizeBytes: BaseFunction = NativeFunction("size", 1, SIZE_BYTES, LONG, "Size of bytes vector", ("byteVector", BYTEVECTOR, "vector")) {
     case (bv: ByteVector) :: Nil => Right(bv.size)
     case xs                      => notImplemented("size(byte[])", xs)
   }
 
-  val toBytesBoolean: BaseFunction = NativeFunction("toBytes", 1, BOOLEAN_TO_BYTES, BYTEVECTOR, "Bytes array representation", ("b", BOOLEAN, "value")) {
+  lazy val toBytesBoolean: BaseFunction = NativeFunction("toBytes", 1, BOOLEAN_TO_BYTES, BYTEVECTOR, "Bytes array representation", ("b", BOOLEAN, "value")) {
     case (b: Boolean) :: Nil => Right(ByteVector(if (b) 1 else 0))
     case _                   => ???
   }
 
-  val toBytesLong: BaseFunction = NativeFunction("toBytes", 1, LONG_TO_BYTES, BYTEVECTOR, "Bytes array representation", ("n", LONG, "value")) {
+  lazy val toBytesLong: BaseFunction = NativeFunction("toBytes", 1, LONG_TO_BYTES, BYTEVECTOR, "Bytes array representation", ("n", LONG, "value")) {
     case (n: Long) :: Nil => Right(ByteVector.fromLong(n))
     case _                => ???
   }
 
-  val toBytesString: BaseFunction = NativeFunction("toBytes", 1, STRING_TO_BYTES, BYTEVECTOR, "Bytes array representation", ("s", STRING, "value")) {
+  lazy val toBytesString: BaseFunction = NativeFunction("toBytes", 1, STRING_TO_BYTES, BYTEVECTOR, "Bytes array representation", ("s", STRING, "value")) {
     case (s: String) :: Nil => Right(ByteVector(s.getBytes(StandardCharsets.UTF_8)))
     case _                  => ???
   }
 
-  val sizeString: BaseFunction = NativeFunction("size", 1, SIZE_STRING, LONG, "Scting size in characters", ("xs", STRING, "string")) {
+  lazy val sizeString: BaseFunction = NativeFunction("size", 1, SIZE_STRING, LONG, "Scting size in characters", ("xs", STRING, "string")) {
     case (bv: String) :: Nil => Right(bv.length.toLong)
     case xs                  => notImplemented("size(String)", xs)
   }
 
-  val toStringBoolean: BaseFunction = NativeFunction("toString", 1, BOOLEAN_TO_STRING, STRING, "String representation", ("b", BOOLEAN, "value")) {
+  lazy val toStringBoolean: BaseFunction = NativeFunction("toString", 1, BOOLEAN_TO_STRING, STRING, "String representation", ("b", BOOLEAN, "value")) {
     case (b: Boolean) :: Nil => Right(b.toString)
     case _                   => ???
   }
 
-  val toStringLong: BaseFunction = NativeFunction("toString", 1, LONG_TO_STRING, STRING, "String representation", ("n", LONG, "value")) {
+  lazy val toStringLong: BaseFunction = NativeFunction("toString", 1, LONG_TO_STRING, STRING, "String representation", ("n", LONG, "value")) {
     case (n: Long) :: Nil => Right(n.toString)
     case _                => ???
   }
 
-  val takeBytes: BaseFunction = NativeFunction("take", 1, TAKE_BYTES, BYTEVECTOR, "Take firsts bytes subvector", ("xs", BYTEVECTOR, "vector"), ("number", LONG, "Bytes number")) {
+  lazy val takeBytes: BaseFunction = NativeFunction("take", 1, TAKE_BYTES, BYTEVECTOR, "Take firsts bytes subvector", ("xs", BYTEVECTOR, "vector"), ("number", LONG, "Bytes number")) {
     case (xs: ByteVector) :: (number: Long) :: Nil => Right(xs.take(number))
     case xs                                        => notImplemented("take(xs: byte[], number: Long)", xs)
   }
 
-  val dropBytes: BaseFunction = NativeFunction("drop", 1, DROP_BYTES, BYTEVECTOR, "Skip firsts bytes", ("xs", BYTEVECTOR, "vector"), ("number", LONG, "Bytes number")) {
+  lazy val dropBytes: BaseFunction = NativeFunction("drop", 1, DROP_BYTES, BYTEVECTOR, "Skip firsts bytes", ("xs", BYTEVECTOR, "vector"), ("number", LONG, "Bytes number")) {
     case (xs: ByteVector) :: (number: Long) :: Nil => Right(xs.drop(number))
     case xs                                        => notImplemented("drop(xs: byte[], number: Long)", xs)
   }
 
-<<<<<<< HEAD
-  val dropRightBytes: BaseFunction = UserFunction("dropRight", "dropRightBytes", BYTEVECTOR, "@xs" -> BYTEVECTOR, "@number" -> LONG) {
+  lazy val dropRightBytes: BaseFunction = UserFunction("dropRight", "dropRightBytes", BYTEVECTOR, "Cut vectors tail", ("@xs", BYTEVECTOR, "vector"), ("@number", LONG, "cuting size")) {
     FUNCTION_CALL(
       takeBytes,
       List(
@@ -203,28 +154,12 @@
           List(
             FUNCTION_CALL(sizeBytes, List(REF("@xs"))),
             REF("@number")
-=======
-  val dropRightBytes: BaseFunction = UserFunction("dropRight", "dropRightBytes", BYTEVECTOR, "Cut vectors tail", ("xs", BYTEVECTOR, "vector"), ("number", LONG, "cuting size")) {
-    case (xs: EXPR) :: (number: EXPR) :: Nil =>
-      FUNCTION_CALL(
-        takeBytes,
-        List(
-          xs,
-          FUNCTION_CALL(
-            subLong,
-            List(
-              FUNCTION_CALL(sizeBytes, List(xs)),
-              number
-            )
->>>>>>> 7b49e8da
           )
         )
       )
-    )
-  }
-
-<<<<<<< HEAD
-  val takeRightBytes: BaseFunction = UserFunction("takeRight", "takeRightBytes", BYTEVECTOR, "@xs" -> BYTEVECTOR, "@number" -> LONG) {
+    )  }
+
+  lazy val takeRightBytes: BaseFunction = UserFunction("takeRight", "takeRightBytes", BYTEVECTOR, "Take vector tail", ("@xs", BYTEVECTOR, "vector"), ("@number", LONG, "taking size")) {
     FUNCTION_CALL(
       dropBytes,
       List(
@@ -234,20 +169,6 @@
           List(
             FUNCTION_CALL(sizeBytes, List(REF("@xs"))),
             REF("@number")
-=======
-  val takeRightBytes: BaseFunction = UserFunction("takeRight", "takeRightBytes", BYTEVECTOR, "Take vector tail", ("xs", BYTEVECTOR, "vector"), ("number", LONG, "taking size")) {
-    case (xs: EXPR) :: (number: EXPR) :: Nil =>
-      FUNCTION_CALL(
-        dropBytes,
-        List(
-          xs,
-          FUNCTION_CALL(
-            subLong,
-            List(
-              FUNCTION_CALL(sizeBytes, List(xs)),
-              number
-            )
->>>>>>> 7b49e8da
           )
         )
       )
@@ -256,18 +177,17 @@
 
   private def trimLongToInt(x: Long): Int = Math.toIntExact(Math.max(Math.min(x, Int.MaxValue), Int.MinValue))
 
-  val takeString: BaseFunction = NativeFunction("take", 1, TAKE_STRING, STRING, "Take string prefix", ("xs", STRING, "sctring"), ("number", LONG, "prefix size in characters")) {
+  lazy val takeString: BaseFunction = NativeFunction("take", 1, TAKE_STRING, STRING, "Take string prefix", ("xs", STRING, "sctring"), ("number", LONG, "prefix size in characters")) {
     case (xs: String) :: (number: Long) :: Nil => Right(xs.take(trimLongToInt(number)))
     case xs                                    => notImplemented("take(xs: String, number: Long)", xs)
   }
 
-  val dropString: BaseFunction = NativeFunction("drop", 1, DROP_STRING, STRING, "Remmove sring prefix", ("xs",STRING, "string"), ("number", LONG, "prefix size")) {
+  lazy val dropString: BaseFunction = NativeFunction("drop", 1, DROP_STRING, STRING, "Remmove sring prefix", ("xs",STRING, "string"), ("number", LONG, "prefix size")) {
     case (xs: String) :: (number: Long) :: Nil => Right(xs.drop(trimLongToInt(number)))
     case xs                                    => notImplemented("drop(xs: String, number: Long)", xs)
   }
 
-<<<<<<< HEAD
-  val takeRightString: BaseFunction = UserFunction("takeRight", STRING, "@xs" -> STRING, "@number" -> LONG) {
+  lazy val takeRightString: BaseFunction = UserFunction("takeRight", STRING, "Take string suffix", ("@xs", STRING, "String"), ("@number", LONG, "suffix size in characters")) {
     FUNCTION_CALL(
       dropString,
       List(
@@ -277,28 +197,12 @@
           List(
             FUNCTION_CALL(sizeString, List(REF("@xs"))),
             REF("@number")
-=======
-  val takeRightString: BaseFunction = UserFunction("takeRight", STRING, "Take string suffix", ("xs", STRING, "String"), ("number", LONG, "suffix size in characters")) {
-    case (xs: EXPR) :: (number: EXPR) :: Nil =>
-      FUNCTION_CALL(
-        dropString,
-        List(
-          xs,
-          FUNCTION_CALL(
-            subLong,
-            List(
-              FUNCTION_CALL(sizeString, List(xs)),
-              number
-            )
->>>>>>> 7b49e8da
           )
         )
       )
-    )
-  }
-
-<<<<<<< HEAD
-  val dropRightString: BaseFunction = UserFunction("dropRight", STRING, "@xs" -> STRING, "@number" -> LONG) {
+    )}
+
+  lazy val dropRightString: BaseFunction = UserFunction("dropRight", STRING, "Remove string suffix", ("@xs", STRING, "string"), ("@number", LONG, "suffix size in characters")) {
     FUNCTION_CALL(
       takeString,
       List(
@@ -308,25 +212,10 @@
           List(
             FUNCTION_CALL(sizeString, List(REF("@xs"))),
             REF("@number")
-=======
-  val dropRightString: BaseFunction = UserFunction("dropRight", STRING, "Remove string suffix", ("xs", STRING, "string"), ("number", LONG, "suffix size in characters")) {
-    case (xs: EXPR) :: (number: EXPR) :: Nil =>
-      FUNCTION_CALL(
-        takeString,
-        List(
-          xs,
-          FUNCTION_CALL(
-            subLong,
-            List(
-              FUNCTION_CALL(sizeString, List(xs)),
-              number
-            )
->>>>>>> 7b49e8da
           )
         )
       )
-    )
-  }
+    )  }
 
   def createRawOp(op: BinaryOperation, t: TYPE, r: TYPE, func: Short, docString: String, arg1Doc: String, arg2Doc: String, complicity: Int = 1)(body: (Any, Any) => Either[String, Any]): BaseFunction =
     NativeFunction(opsToFunctions(op), complicity, func, r, docString, ("a", t, arg1Doc), ("b", t, arg2Doc)) {
@@ -351,50 +240,26 @@
       case _ => ???
     }
 
-  val getElement: BaseFunction =
+  lazy val getElement: BaseFunction =
     NativeFunction("getElement", 2, GET_LIST, TYPEPARAM('T'), "Get list element by position", ("arr", PARAMETERIZEDLIST(TYPEPARAM('T')), "list"), ("pos", LONG, "element position")) {
       case (arr: IndexedSeq[_]) :: (pos: Long) :: Nil => Try(arr(pos.toInt)).toEither.left.map(_.toString)
       case _                                          => ???
     }
 
-  val getListSize: BaseFunction = NativeFunction("size", 2, SIZE_LIST, LONG, "Size of list", ("arr", PARAMETERIZEDLIST(TYPEPARAM('T')), "list")) {
+  lazy val getListSize: BaseFunction = NativeFunction("size", 2, SIZE_LIST, LONG, "Size of list", ("arr", PARAMETERIZEDLIST(TYPEPARAM('T')), "list")) {
     case (arr: IndexedSeq[_]) :: Nil => Right(arr.size.toLong)
     case _                           => ???
   }
 
-<<<<<<< HEAD
-  val uMinus: BaseFunction = UserFunction("-", LONG, "@n" -> LONG) {
-    FUNCTION_CALL(subLong, List(CONST_LONG(0), REF("@n")))
-  }
-
-  val uNot: BaseFunction = UserFunction("!", BOOLEAN, "@p" -> BOOLEAN) {
+  lazy val uMinus: BaseFunction = UserFunction("-", LONG, "Change integer sign", ("@n", LONG, "value")) {
+    FUNCTION_CALL(subLong, List(CONST_LONG(0), REF("@n")))  }
+
+  lazy val uNot: BaseFunction = UserFunction("!", BOOLEAN, "unary negation", ("@p", BOOLEAN, "boolean")) {
     IF(FUNCTION_CALL(eq, List(REF("@p"), FALSE)), TRUE, FALSE)
   }
 
-  val ne: BaseFunction =
-    UserFunction(NE_OP.func, BOOLEAN, "@a" -> TYPEPARAM('T'), "@b" -> TYPEPARAM('T')) {
-      FUNCTION_CALL(uNot, List(FUNCTION_CALL(eq, List(REF("@a"), REF("@b")))))
-    }
-
-  val isDefined: BaseFunction =
-    UserFunction("isDefined", BOOLEAN, "@a" -> PARAMETERIZEDUNION(List(TYPEPARAM('T'), UNIT))) {
-      FUNCTION_CALL(ne, List(REF("@a"), REF("unit")))
-    }
-
-  private val operators: Seq[BaseFunction] = Seq(
-=======
-  val uMinus: BaseFunction = UserFunction("-", LONG, "Change integer sign", ("n", LONG, "value")) {
-    case n :: Nil => FUNCTION_CALL(subLong, List(CONST_LONG(0), n))
-    case _        => ???
-  }
-
-  val uNot: BaseFunction = UserFunction("!", BOOLEAN, "Boolean `not`", ("p", BOOLEAN, "value")) {
-    case p :: Nil => IF(FUNCTION_CALL(eq, List(p, FALSE)), TRUE, FALSE)
-    case _        => ???
-  }
-
-  private val operators: Array[BaseFunction] = Array(
->>>>>>> 7b49e8da
+  
+  private lazy val operators: Array[BaseFunction] = Array(
     mulLong,
     divLong,
     modLong,
@@ -412,8 +277,8 @@
     uNot
   )
 
-  private val vars: Map[String, ((Types.FINAL, String), LazyVal)] = Map(("unit", ((Types.UNIT,"Single instance value"), LazyVal(EitherT.pure(())))))
-  private val functions = Array(
+  private lazy val vars: Map[String, ((Types.FINAL, String), LazyVal)] = Map(("unit", ((Types.UNIT,"Single instance value"), LazyVal(EitherT.pure(())))))
+  private lazy val functions = Array(
     fraction,
     sizeBytes,
     toBytesBoolean,
@@ -439,11 +304,11 @@
 
   lazy val ctx = CTX(
     Seq(
-      new DefinedType { val name = "Unit"; val typeRef       = Types.UNIT       },
-      new DefinedType { val name = "Int"; val typeRef        = Types.LONG       },
-      new DefinedType { val name = "Boolean"; val typeRef    = Types.BOOLEAN    },
-      new DefinedType { val name = "ByteVector"; val typeRef = Types.BYTEVECTOR },
-      new DefinedType { val name = "String"; val typeRef     = Types.STRING     }
+      new DefinedType { lazy val name = "Unit"; lazy val typeRef       = Types.UNIT       },
+      new DefinedType { lazy val name = "Int"; lazy val typeRef        = Types.LONG       },
+      new DefinedType { lazy val name = "Boolean"; lazy val typeRef    = Types.BOOLEAN    },
+      new DefinedType { lazy val name = "ByteVector"; lazy val typeRef = Types.BYTEVECTOR },
+      new DefinedType { lazy val name = "String"; lazy val typeRef     = Types.STRING     }
     ),
     vars,
     functions
