--- conflicted
+++ resolved
@@ -3,9 +3,10 @@
 import com.wavesplatform.lang.v1.Serde
 import com.wavesplatform.lang.v1.compiler.Terms._
 import com.wavesplatform.lang.v1.compiler.{CompilerContext, CompilerV1}
-import com.wavesplatform.lang.v1.evaluator.ctx.impl.{CryptoContext, PureContext, WavesContext}
+import com.wavesplatform.lang.v1.evaluator.ctx.impl.{CryptoContext, PureContext}
+import com.wavesplatform.lang.v1.evaluator.ctx.impl.waves.WavesContext
 import com.wavesplatform.lang.v1.parser.{Expressions, Parser}
-import com.wavesplatform.lang.v1.traits.{DataType, Environment, Transaction}
+import com.wavesplatform.lang.v1.traits.{DataType, Environment, Recipient, Tx}
 import fastparse.core.Parsed.{Failure, Success}
 import scodec.Attempt
 import scodec.Attempt.Successful
@@ -20,16 +21,16 @@
   private def toJs(ast: EXPR): js.Object = {
     def r(expr: EXPR): js.Object = {
       expr match {
-        case CONST_LONG(t)                      => jObj("type" -> "LONG", "value"       -> t)
-        case GETTER(ref, field, tpe)            => jObj("type" -> "GETTER", "ref"       -> r(ref), "field" -> field)
-        case CONST_BYTEVECTOR(bs)               => jObj("type" -> "BYTEVECTOR", "value" -> bs.toArray.toJSArray)
-        case CONST_STRING(s)                    => jObj("type" -> "STRING", "value"     -> s)
-        case BLOCK(let, body, tpe)              => jObj("type" -> "BLOCK", "let"        -> jObj("name" -> let.name, "value" -> r(let.value)), "body" -> r(body))
-        case IF(cond, ifTrue, ifFalse, tpe)     => jObj("type" -> "IF", "condition"     -> r(cond), "true" -> r(ifTrue), "false" -> r(ifFalse))
-        case REF(key, tpe)                      => jObj("type" -> "REF", "key"          -> key)
-        case TRUE                               => jObj("type" -> "BOOL", "value"       -> true)
-        case FALSE                              => jObj("type" -> "BOOL", "value"       -> false)
-        case FUNCTION_CALL(function, args, tpe) => jObj("type" -> "CALL", "name"        -> function.name, "args" -> args.map(r).toJSArray)
+        case CONST_LONG(t)                 => jObj("type" -> "LONG", "value"       -> t)
+        case GETTER(ref, field)            => jObj("type" -> "GETTER", "ref"       -> r(ref), "field" -> field)
+        case CONST_BYTEVECTOR(bs)          => jObj("type" -> "BYTEVECTOR", "value" -> bs.toArray.toJSArray)
+        case CONST_STRING(s)               => jObj("type" -> "STRING", "value"     -> s)
+        case BLOCK(let, body)              => jObj("type" -> "BLOCK", "let"        -> jObj("name" -> let.name, "value" -> r(let.value)), "body" -> r(body))
+        case IF(cond, ifTrue, ifFalse)     => jObj("type" -> "IF", "condition"     -> r(cond), "true" -> r(ifTrue), "false" -> r(ifFalse))
+        case REF(key)                      => jObj("type" -> "REF", "key"          -> key)
+        case TRUE                          => jObj("type" -> "BOOL", "value"       -> true)
+        case FALSE                         => jObj("type" -> "BOOL", "value"       -> false)
+        case FUNCTION_CALL(function, args) => jObj("type" -> "CALL", "name"        -> function.name, "args" -> args.map(r).toJSArray)
       }
     }
 
@@ -37,18 +38,17 @@
   }
 
   @JSExportTopLevel("compile")
-<<<<<<< HEAD
   def compile(input: String): js.Dynamic = {
 
     val c = WavesContext.build(new Environment {
       override def height: Int                                                                                       = ???
       override def networkByte: Byte                                                                                 = ???
-      override def transaction: Transaction                                                                          = ???
-      override def transactionById(id: Array[Byte]): Option[Transaction]                                             = ???
+      override def transaction: Tx                                                                                   = ???
+      override def transactionById(id: Array[Byte]): Option[Tx]                                                      = ???
       override def transactionHeightById(id: Array[Byte]): Option[Int]                                               = ???
       override def data(addressBytes: Array[Byte], key: String, dataType: DataType): Option[Any]                     = ???
-      override def resolveAddress(addressOrAlias: Array[Byte]): Either[String, Array[Byte]]                          = ???
       override def accountBalanceOf(addressOrAlias: Array[Byte], assetId: Option[Array[Byte]]): Either[String, Long] = ???
+      override def resolveAlias(name: String): Either[String, Recipient.Address]                                     = ???
     })
 
     val b = Monoid.combine(c, CryptoContext.build(Global))
@@ -71,26 +71,16 @@
     (Parser(input) match {
       case Success(value, _)    => Right[String, Expressions.EXPR](value.head)
       case Failure(_, _, extra) => Left[String, Expressions.EXPR](extra.traced.trace)
-    }).flatMap(CompilerV1(CompilerContext.fromEvaluationContext(d), _))
-      .flatMap(ast => serialize(ast).map(x => (x, ast)))
+    }).flatMap(CompilerV1(CompilerContext.fromEvaluationContext(d, Map.empty, Map.empty), _))
+      .flatMap(ast => serialize(ast._1).map(x => (x, ast)))
       .fold(
         err => {
           js.Dynamic.literal("error" -> err)
         }, {
           case (result, ast) =>
             // js.Dynamic.literal("result" -> result)
-            js.Dynamic.literal("result" -> Global.toBuffer(result), "ast" -> toJs(ast))
+            js.Dynamic.literal("result" -> Global.toBuffer(result), "ast" -> toJs(ast._1))
         }
       )
-=======
-  def compile(input: String): Option[BitVector] = {
-    parse(input)
-      .fold[Option[Expressions.EXPR]]((_, _, _) => None, { (xs, _) =>
-        if (xs.size == 1) Some(xs.head)
-        else None
-      })
-      .flatMap(CompilerV1(CompilerContext.empty, _).toOption)
-      .flatMap(p => Serde.codec.encode(p._1).toOption)
->>>>>>> 0640bf96
   }
 }